--- conflicted
+++ resolved
@@ -112,10 +112,6 @@
 #---------------------------------------------
 # Contrib libraries
 #---------------------------------------------
-<<<<<<< HEAD
-# Whether use BLAS, choices: openblas, mkl, atlas, apple
-set(USE_BLAS mkl)
-=======
 # Whether to build with BYODT software emulated posit custom datatype
 # 
 # Possible values:
@@ -126,8 +122,7 @@
 set(USE_BYODT_POSIT OFF)
 
 # Whether use BLAS, choices: openblas, atlas, apple
-set(USE_BLAS none)
->>>>>>> 4c4888bc
+set(USE_BLAS mkl)
 
 # /path/to/mkl: mkl root path when use mkl blas library
 # set(USE_MKL_PATH /opt/intel/mkl) for UNIX
