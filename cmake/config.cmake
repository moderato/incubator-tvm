# Licensed to the Apache Software Foundation (ASF) under one
# or more contributor license agreements.  See the NOTICE file
# distributed with this work for additional information
# regarding copyright ownership.  The ASF licenses this file
# to you under the Apache License, Version 2.0 (the
# "License"); you may not use this file except in compliance
# with the License.  You may obtain a copy of the License at
#
#   http://www.apache.org/licenses/LICENSE-2.0
#
# Unless required by applicable law or agreed to in writing,
# software distributed under the License is distributed on an
# "AS IS" BASIS, WITHOUT WARRANTIES OR CONDITIONS OF ANY
# KIND, either express or implied.  See the License for the
# specific language governing permissions and limitations
# under the License.

#--------------------------------------------------------------------
#  Template custom cmake configuration for compiling
#
#  This file is used to override the build options in build.
#  If you want to change the configuration, please use the following
#  steps. Assume you are on the root directory. First copy the this
#  file so that any local changes will be ignored by git
#
#  $ mkdir build
#  $ cp cmake/config.cmake build
#
#  Next modify the according entries, and then compile by
#
#  $ cd build
#  $ cmake ..
#
#  Then build in parallel with 8 threads
#
#  $ make -j8
#--------------------------------------------------------------------

#---------------------------------------------
# Backend runtimes.
#---------------------------------------------

# Whether enable CUDA during compile,
#
# Possible values:
# - ON: enable CUDA with cmake's auto search
# - OFF: disable CUDA
# - /path/to/cuda: use specific path to cuda toolkit
set(USE_CUDA ON)

# Whether enable ROCM runtime
#
# Possible values:
# - ON: enable ROCM with cmake's auto search
# - OFF: disable ROCM
# - /path/to/rocm: use specific path to rocm
set(USE_ROCM OFF)

# Whether enable SDAccel runtime
set(USE_SDACCEL OFF)

# Whether enable Intel FPGA SDK for OpenCL (AOCL) runtime
set(USE_AOCL OFF)

# Whether enable OpenCL runtime
set(USE_OPENCL OFF)

# Whether enable Metal runtime
set(USE_METAL OFF)

# Whether enable Vulkan runtime
#
# Possible values:
# - ON: enable Vulkan with cmake's auto search
# - OFF: disable vulkan
# - /path/to/vulkan-sdk: use specific path to vulkan-sdk
set(USE_VULKAN OFF)

# Whether enable OpenGL runtime
set(USE_OPENGL OFF)

# Whether enable MicroTVM runtime
set(USE_MICRO OFF)

# Whether enable RPC runtime
set(USE_RPC ON)

# Whether embed stackvm into the runtime
set(USE_STACKVM_RUNTIME OFF)

# Whether enable tiny embedded graph runtime.
set(USE_GRAPH_RUNTIME ON)

# Whether enable additional graph debug functions
set(USE_GRAPH_RUNTIME_DEBUG ON)

# Whether enable additional vm profiler functions
set(USE_VM_PROFILER OFF)

# Whether enable uTVM standalone runtime
set(USE_MICRO_STANDALONE_RUNTIME OFF)

# Whether build with LLVM support
# Requires LLVM version >= 4.0
#
# Possible values:
# - ON: enable llvm with cmake's find search
# - OFF: disable llvm
# - /path/to/llvm-config: enable specific LLVM when multiple llvm-dev is available.
set(USE_LLVM /usr/bin/llvm-config)

#---------------------------------------------
# Contrib libraries
#---------------------------------------------
# Whether to build with BYODT software emulated posit custom datatype
# 
# Possible values:
# - ON: enable BYODT posit, requires setting UNIVERSAL_PATH
# - OFF: disable BYODT posit
#
# set(UNIVERSAL_PATH /path/to/stillwater-universal) for ON
set(USE_BYODT_POSIT OFF)

# Whether use BLAS, choices: openblas, atlas, apple
set(USE_BLAS mkl)

# /path/to/mkl: mkl root path when use mkl blas library
# set(USE_MKL_PATH /opt/intel/mkl) for UNIX
# set(USE_MKL_PATH ../IntelSWTools/compilers_and_libraries_2018/windows/mkl) for WIN32
# set(USE_MKL_PATH <path to venv or site-packages directory>) if using `pip install mkl`
set(USE_MKL_PATH /opt/intel/mkl)

# Whether use MKLDNN library
set(USE_MKLDNN ON)

# Whether use XSMM library, choices: ON, OFF, path to libxsmm library
set(USE_XSMM /root/Documents/libxsmm)

# Whether use OpenMP thread pool, choices: gnu, intel
# Note: "gnu" uses gomp library, "intel" uses iomp5 library
set(USE_OPENMP OFF)

# Whether use contrib.random in runtime
set(USE_RANDOM ON)

# Whether use NNPack
set(USE_NNPACK OFF)

# Possible values:
# - ON: enable tflite with cmake's find search
# - OFF: disable tflite
# - /path/to/libtensorflow-lite.a: use specific path to tensorflow lite library 
set(USE_TFLITE OFF)

# /path/to/tensorflow: tensorflow root path when use tflite library
set(USE_TENSORFLOW_PATH none)

# Whether use CuDNN
set(USE_CUDNN ON)

# Whether use cuBLAS
set(USE_CUBLAS ON)

# Whether use MIOpen
set(USE_MIOPEN OFF)

# Whether use MPS
set(USE_MPS OFF)

# Whether use rocBlas
set(USE_ROCBLAS OFF)

# Whether use contrib sort
set(USE_SORT OFF)

# Whether to build with TensorRT codegen or runtime
# Examples are available here: docs/deploy/tensorrt.rst.
#
# USE_TENSORRT_CODEGEN - Support for compiling a relay graph where supported operators are
#                        offloaded to TensorRT. OFF/ON
# USE_TENSORRT_RUNTIME - Support for running TensorRT compiled modules, requires presense of
#                        TensorRT library. OFF/ON/"path/to/TensorRT"
set(USE_TENSORRT_CODEGEN OFF)
set(USE_TENSORRT_RUNTIME OFF)

# Whether use VITIS-AI codegen
set(USE_VITIS_AI OFF)
 
# Build ANTLR parser for Relay text format
# Possible values:
# - ON: enable ANTLR by searching default locations (cmake find_program for antlr4 and /usr/local for jar)
# - OFF: disable ANTLR
# - /path/to/antlr-*-complete.jar: path to specific ANTLR jar file
set(USE_ANTLR OFF)

# Whether use Relay debug mode
set(USE_RELAY_DEBUG ON)

# Whether to build fast VTA simulator driver
set(USE_VTA_FSIM OFF)

# Whether to build cycle-accurate VTA simulator driver
set(USE_VTA_TSIM OFF)

# Whether to build VTA FPGA driver (device side only)
set(USE_VTA_FPGA OFF)

<<<<<<< HEAD
# Whether to build the example external runtime module
set(USE_EXAMPLE_EXT_RUNTIME OFF)
=======
# Whether use Thrust
set(USE_THRUST OFF)

# Whether to build the TensorFlow TVMDSOOp module
set(USE_TF_TVMDSOOP OFF)

# Whether to use STL's std::unordered_map or TVM's POD compatible Map
set(USE_FALLBACK_STL_MAP OFF)

# Whether to use hexagon device
set(USE_HEXAGON_DEVICE OFF)
set(USE_HEXAGON_SDK /path/to/sdk)

# Whether to use ONNX codegen
set(USE_TARGET_ONNX OFF)
>>>>>>> 39506390
<|MERGE_RESOLUTION|>--- conflicted
+++ resolved
@@ -205,10 +205,6 @@
 # Whether to build VTA FPGA driver (device side only)
 set(USE_VTA_FPGA OFF)
 
-<<<<<<< HEAD
-# Whether to build the example external runtime module
-set(USE_EXAMPLE_EXT_RUNTIME OFF)
-=======
 # Whether use Thrust
 set(USE_THRUST OFF)
 
@@ -223,5 +219,4 @@
 set(USE_HEXAGON_SDK /path/to/sdk)
 
 # Whether to use ONNX codegen
-set(USE_TARGET_ONNX OFF)
->>>>>>> 39506390
+set(USE_TARGET_ONNX OFF)