/*
 * Licensed to the Apache Software Foundation (ASF) under one
 * or more contributor license agreements.  See the NOTICE file
 * distributed with this work for additional information
 * regarding copyright ownership.  The ASF licenses this file
 * to you under the Apache License, Version 2.0 (the
 * "License"); you may not use this file except in compliance
 * with the License.  You may obtain a copy of the License at
 *
 *   http://www.apache.org/licenses/LICENSE-2.0
 *
 * Unless required by applicable law or agreed to in writing,
 * software distributed under the License is distributed on an
 * "AS IS" BASIS, WITHOUT WARRANTIES OR CONDITIONS OF ANY
 * KIND, either express or implied.  See the License for the
 * specific language governing permissions and limitations
 * under the License.
 */

/*!
 * \file relay/backend/compile_engine.cc
 * \brief Internal compialtion engine.
 */
#include "compile_engine.h"

#include <tvm/driver/driver_api.h>
#include <tvm/ir/type_functor.h>
#include <tvm/relay/analysis.h>
#include <tvm/relay/attrs/device_copy.h>
#include <tvm/relay/expr.h>
#include <tvm/relay/expr_functor.h>
#include <tvm/relay/op.h>
#include <tvm/relay/op_attr_types.h>
#include <tvm/runtime/container.h>
#include <tvm/runtime/registry.h>
#include <tvm/te/operation.h>
#include <tvm/te/schedule.h>
#include <tvm/te/schedule_pass.h>
#include <tvm/topi/tags.h>

#include <functional>
#include <limits>
#include <mutex>
#include <unordered_map>
#include <utility>
#include <vector>

#include "../transforms/pass_utils.h"
#include "utils.h"

namespace tvm {
namespace relay {

TVM_REGISTER_NODE_TYPE(LoweredOutputNode);
TVM_REGISTER_NODE_TYPE(CachedFuncNode);
TVM_REGISTER_NODE_TYPE(CCacheKeyNode);
TVM_REGISTER_NODE_TYPE(CCacheValueNode);
TVM_REGISTER_OBJECT_TYPE(CompileEngineNode);

LoweredOutput::LoweredOutput(tvm::Array<te::Tensor> outputs, OpImplementation impl) {
  auto n = make_object<LoweredOutputNode>();
  n->outputs = std::move(outputs);
  n->implementation = std::move(impl);
  data_ = std::move(n);
}

CCacheKey::CCacheKey(Function source_func, Target target) {
  auto n = make_object<CCacheKeyNode>();
  n->source_func = std::move(source_func);
  n->target = std::move(target);
  data_ = std::move(n);
}

Array<IndexExpr> GetShape(const Array<IndexExpr>& shape) {
  // for now, we always use int32 shape when possible
  // even if the result of shape inference becomes int64.
  Array<IndexExpr> res;
  for (IndexExpr val : shape) {
    const int64_t* pval = tir::as_const_int(val);
    if (pval != nullptr) {
#ifndef TVM_INDEX_DEFAULT_I64
      ICHECK_LE(pval[0], std::numeric_limits<int32_t>::max());
      ICHECK_GE(pval[0], std::numeric_limits<int32_t>::min());
      res.push_back(IntImm(DataType::Int(32), *pval));
#else
      res.push_back(val);
#endif  // TVM_INDEX_DEFAULT_I64
    } else if (val->IsInstance<tir::AnyNode>()) {
      res.push_back(val.as<tir::AnyNode>()->ToVar());
    } else {
      res.push_back(val);
    }
  }
  return res;
}

// The getter to get schedule from compile engine.
// Get schedule from functor.
class ScheduleGetter : public backend::MemoizedExprTranslator<Array<te::Tensor>> {
 public:
  explicit ScheduleGetter(Target target)
      : target_(target), device_copy_op_(Op::Get("device_copy")) {}

  CachedFunc Create(const Function& prim_func) {
    auto cache_node = make_object<CachedFuncNode>();
    cache_node->target = target_;
    for (Var param : prim_func->params) {
      Array<tvm::te::Tensor> inputs;
      if (const auto* ttype = param->checked_type().as<TensorTypeNode>()) {
        tvm::te::Tensor tensor = tvm::te::placeholder(GetShape(ttype->shape), ttype->dtype);
        cache_node->inputs.push_back(tensor);
        inputs.push_back(tensor);
      } else {
        // flatten tuple of tensor type.
        const auto* tuple_type = param->type_as<TupleTypeNode>();
        for (Type field : tuple_type->fields) {
          const auto* ttype = field.as<TensorTypeNode>();
          // TODO(@icemelon): Allow recursive tuple
          ICHECK(ttype != nullptr);
          tvm::te::Tensor tensor = tvm::te::placeholder(GetShape(ttype->shape), ttype->dtype);
          cache_node->inputs.push_back(tensor);
          inputs.push_back(tensor);
        }
      }
      memo_[param] = inputs;
    }
    readable_name_stream_ << "fused";
    cache_node->outputs = this->VisitExpr(prim_func->body);
    auto candidate_name = readable_name_stream_.str();
    constexpr static size_t kMaxFuncNameLength = 80;
    if (candidate_name.size() > kMaxFuncNameLength) {
      std::stringstream truncated_name;
      truncated_name << candidate_name.substr(0, kMaxFuncNameLength);
      truncated_name << "_" << std::hash<std::string>{}(candidate_name) << "_";
      candidate_name = truncated_name.str();
    }
    cache_node->func_name = candidate_name;
    ICHECK(anchor_op_.defined());
    // Fusion over tupled results may leave identity relationships
    // between inputs and outputs, and those should not be scheduled.
    // Hence schedule only non PlaceholderOp outputs.
    tvm::Array<te::Tensor> tensor_outs;
    for (const auto& tensor : cache_node->outputs) {
      if (!tensor->op.as<te::PlaceholderOpNode>()) {
        tensor_outs.push_back(tensor);
      }
    }
    te::Schedule schedule;
    // No need to register schedule for device copy op.
    if (anchor_attrs_.as<DeviceCopyAttrs>() == nullptr) {
      ICHECK(anchor_implementation_.defined());
      schedule = anchor_implementation_.Schedule(anchor_attrs_, tensor_outs, target_);
      for (const auto& scalar : scalars_) {
        if (schedule->Contain(scalar)) {
          schedule[scalar].compute_inline();
        }
      }
    }
    cache_node->schedule = std::move(schedule);
    return CachedFunc(cache_node);
  }

  Array<te::Tensor> VisitExpr_(const VarNode* op) final {
    LOG(FATAL) << "Free variable " << op->name_hint();
    return {};
  }

  Array<te::Tensor> VisitExpr_(const ConstantNode* op) final {
    using tir::make_const;
    ICHECK(op->is_scalar());
    void* data = op->data->data;
    DataType dtype = DataType(op->data->dtype);
    auto value = te::compute(
        {},
        [&](const Array<tvm::tir::Var>&) {
          if (dtype == DataType::Int(32)) {
            return make_const(dtype, static_cast<const int32_t*>(data)[0]);
          } else if (dtype == DataType::Int(64)) {
            return make_const(dtype, static_cast<const int64_t*>(data)[0]);
          } else if (dtype == DataType::Float(32)) {
            return make_const(dtype, static_cast<const float*>(data)[0]);
          } else if (dtype == DataType::Float(64)) {
            return make_const(dtype, static_cast<const double*>(data)[0]);
          } else if (dtype == DataType::Bool()) {
            return make_const(dtype, static_cast<const uint8_t*>(data)[0]);
          } else {
            LOG(FATAL) << "not handled";
            return tvm::PrimExpr();
          }
        },
        "compile_engine_const", topi::kBroadcast);
    scalars_.push_back(value->op);
    return {value};
  }

  Array<te::Tensor> VisitExpr_(const CallNode* call_node) final {
    static auto fpattern = Op::GetAttrMap<TOpPattern>("TOpPattern");
    static auto flower_call = tvm::runtime::Registry::Get("relay.backend.lower_call");
    ICHECK(flower_call) << "relay.backend.lower_call is not registered.";

    Array<te::Tensor> inputs;
    // Detect if the call node is two convs that can be fused
    fusable = DetectFusablePattern(call_node);
    if (fusable) {
      auto last_node = call_node;
      Array<te::Tensor> inputs_tmp;
      while (1) {
        int idx = 0;
        // Store the input tensors of the current call node
        for (Expr arg : last_node->args) {
          idx += 1;
          // Skip the first one as it's the output of the last stage
          if (idx == 1) {
            continue;
          }
          for (te::Tensor tensor : VisitExpr(arg)) {
            inputs_tmp.push_back(tensor);
          }
        }
        // Traverse to the last stage
        auto tmp = last_node;
        last_node = last_node->args[0].as<CallNode>();
        if (last_node == NULL) {
          // If it's the first call node, store the first input tensor too as it's the input data
          for (te::Tensor tensor : VisitExpr(tmp->args[0])) {
            inputs_tmp.push_back(tensor);
          }
          break;
        }
      }
      // Reverse the inputs
      for (int i = inputs_tmp.size() - 1; i >= 0; i--) {
        inputs.push_back(inputs_tmp[i]);
      }
    } else {
      int count_tuple = 0;
      for (Expr arg : call_node->args) {
        if (arg->checked_type().as<TupleTypeNode>()) {
          ++count_tuple;
        }
        for (te::Tensor tensor : VisitExpr(arg)) {
          inputs.push_back(tensor);
        }
      }
      if (count_tuple) {
        CHECK_EQ(call_node->args.size(), 1U) << "Only allow function with a single tuple input";
      }
<<<<<<< HEAD
=======
    }
    if (count_tuple) {
      ICHECK_EQ(call_node->args.size(), 1U) << "Only allow function with a single tuple input";
>>>>>>> 4c4888bc
    }

    ICHECK(call_node->op.as<OpNode>()) << "Primitive function only allows call into primitive ops";
    Op op = Downcast<Op>(call_node->op);

    Array<te::Tensor> outputs;
    OpImplementation impl;
    // Skip fcompute for device copy operators as it is not registered.
    if (op == device_copy_op_) {
      const auto* copy_input = inputs[0].operator->();
      outputs.push_back(te::Tensor(copy_input->shape, copy_input->dtype, te::Operation(), 0));
    } else {
      LoweredOutput lowered_out = (*flower_call)(GetRef<Call>(call_node), inputs, target_);
      outputs = lowered_out->outputs;
      impl = lowered_out->implementation;
    }

    int op_pattern = fpattern[op];
<<<<<<< HEAD
    // // Enable complex group fusion by commenting this check
    // if (op_pattern >= kCommReduce) {
    //   CHECK(!master_op_.defined() || master_op_pattern_ < kCommReduce)
    //       << "Two complicated op in a primitive function "
    //       << " master=" << master_op_ << " current=" << op;
    // }


    // TODO: Update this logic.
    if (op_pattern >= master_op_pattern_) {
      master_op_ = op;
      master_attrs_ = call_node->attrs;
      master_op_pattern_ = op_pattern;
      master_implementation_ = impl;
=======
    if (op_pattern >= kCommReduce) {
      ICHECK(!anchor_op_.defined() || anchor_op_pattern_ < kCommReduce)
          << "Two complicated op in a primitive function "
          << " anchor=" << anchor_op_ << " current=" << op;
    }
    if (op_pattern >= anchor_op_pattern_) {
      anchor_op_ = op;
      anchor_attrs_ = call_node->attrs;
      anchor_op_pattern_ = op_pattern;
      anchor_implementation_ = impl;
>>>>>>> 4c4888bc
    }
    if (outputs.size() != 1) {
      const auto* tuple_type = call_node->checked_type().as<TupleTypeNode>();
      ICHECK(tuple_type) << "Expect output to be a tuple type";
      ICHECK_EQ(tuple_type->fields.size(), outputs.size());
    }
    // Set the name to `__copy`. It will be detected in graph runtime to perform
    // data copy across devices.
    if (op == device_copy_op_) {
      readable_name_stream_.str(std::string());
      readable_name_stream_ << "__copy";
    } else {
      readable_name_stream_ << '_' << op->name;
    }
    return outputs;
  }

  Array<te::Tensor> VisitExpr_(const FunctionNode* op) final {
    LOG(FATAL) << "Do not support sub function";
    return Array<te::Tensor>();
  }

  Array<te::Tensor> VisitExpr_(const LetNode* op) final {
    Array<te::Tensor> val = VisitExpr(op->value);
    ICHECK(!memo_.count(op->var));
    memo_[op->var] = val;
    return VisitExpr(op->body);
  }

  Array<te::Tensor> VisitExpr_(const TupleNode* op) final {
    Array<te::Tensor> fields;
    for (Expr field : op->fields) {
      ICHECK(field->checked_type().as<TensorTypeNode>()) << "Only allow Tuple of Tensor";
      Array<te::Tensor> res = VisitExpr(field);
      ICHECK_EQ(res.size(), 1);
      fields.push_back(res[0]);
    }
    return fields;
  }

  Array<te::Tensor> VisitExpr_(const TupleGetItemNode* op) final {
    const auto* tuple_type = op->tuple->type_as<TupleTypeNode>();
    Array<te::Tensor> tuple = VisitExpr(op->tuple);
    ICHECK_EQ(tuple_type->fields.size(), tuple.size());
    ICHECK_GE(op->index, 0);
    ICHECK_LT(static_cast<size_t>(op->index), tuple.size());
    return {tuple[op->index]};
  }

 private:
  tvm::Target target_;
  Op anchor_op_;
  Attrs anchor_attrs_;
  int anchor_op_pattern_{0};
  OpImplementation anchor_implementation_;
  std::ostringstream readable_name_stream_;
  Array<te::Operation> scalars_;
  // Cache device copy op for equivalence checking to reduce registry lookup
  // overhead for each invocation of call node when retrieving schedules.
  const Op& device_copy_op_;

  bool fusable;
};

// Creates shape function from functor.
class MakeShapeFunc : public backend::MemoizedExprTranslator<Array<te::Tensor>> {
 public:
  MakeShapeFunc() {}

  std::pair<te::Schedule, CachedFunc> Create(const Function& prim_func) {
    for (auto param : prim_func->params) {
      param_states_[param] = kNoNeed;
      Array<tvm::te::Tensor> data_inputs;
      Array<tvm::te::Tensor> shape_inputs;

      auto add_placeholder = [&data_inputs, &shape_inputs](const TensorTypeNode* ttype) {
        // Add data placeholder
        Shape shape = GetShape(ttype->shape);
        tvm::te::Tensor data_tensor = tvm::te::placeholder(shape, ttype->dtype);
        data_inputs.push_back(data_tensor);
        // Add shape placeholder
        int64_t ndim = shape.size();
        Shape sshape;
        if (ndim > 0) {
          sshape.push_back(tvm::Integer(ndim));
        }
        tvm::te::Tensor shape_tensor = tvm::te::placeholder(sshape, DataType::Int(64));
        shape_inputs.push_back(shape_tensor);
      };

      if (const auto* ttype = param->checked_type().as<TensorTypeNode>()) {
        add_placeholder(ttype);
      } else {
        // flatten tuple of tensor type.
        const auto* tuple_type = param->type_as<TupleTypeNode>();
        // TODO(@icemelon): Support recursive tuple
        ICHECK(tuple_type);
        for (Type field : tuple_type->fields) {
          const auto* ttype = field.as<TensorTypeNode>();
          ICHECK(ttype);
          add_placeholder(ttype);
        }
      }
      param_data_[param] = data_inputs;
      param_shapes_[param] = shape_inputs;
    }
    readable_name_stream_ << "shape_func";
    auto cache_node = make_object<CachedFuncNode>();
    cache_node->outputs = VisitExpr(prim_func->body);
    auto candidate_name = readable_name_stream_.str();
    constexpr static size_t kMaxFuncNameLength = 80;
    if (candidate_name.size() > kMaxFuncNameLength) {
      std::stringstream truncated_name;
      truncated_name << candidate_name.substr(0, kMaxFuncNameLength);
      truncated_name << "_" << std::hash<std::string>{}(candidate_name) << "_";
      candidate_name = truncated_name.str();
    }
    cache_node->func_name = candidate_name;

    // set inputs
    for (auto param : prim_func->params) {
      int state = param_states_[param];
      cache_node->shape_func_param_states.push_back(IntImm(DataType::Int(32), state));
      if (state & kNeedInputData) {
        for (auto t : param_data_[param]) {
          cache_node->inputs.push_back(t);
        }
      }
      if (state & kNeedInputShape) {
        for (auto t : param_shapes_[param]) {
          cache_node->inputs.push_back(t);
        }
      }
    }

    CachedFunc cfunc(cache_node);
    // generate schedule for shape func
    Array<te::Operation> out_ops;
    for (auto t : cache_node->outputs) {
      out_ops.push_back(t->op);
    }
    auto schedule = te::create_schedule(out_ops);
    tvm::te::AutoInlineInjective(schedule);
    for (const auto& scalar : scalars_) {
      auto scalar_op = scalar->op;
      if (schedule->Contain(scalar_op)) {
        schedule[scalar_op].compute_inline();
      }
    }
    return std::make_pair(schedule, cfunc);
  }

  Array<te::Tensor> VisitExpr(const Expr& expr) final {
    if (expr.as<VarNode>()) {
      // Do not memoize vars because shape functions could use either the data
      // or the shape of a var each time.
      return ExprFunctor::VisitExpr(expr);
    }
    // For other case, do memoized visit
    return backend::MemoizedExprTranslator<Array<te::Tensor>>::VisitExpr(expr);
  }

  Array<te::Tensor> VisitExpr_(const VarNode* var_node) final {
    auto var = GetRef<Var>(var_node);
    auto it = param_states_.find(var);
    if (it == param_states_.end()) {
      LOG(FATAL) << "Free variable " << var->name_hint();
      return {};
    } else {
      ICHECK(data_dependants_.size());
      bool data_dependant = data_dependants_.back();
      if (data_dependant) {
        param_states_[var] |= kNeedInputData;
        return param_data_[var];
      } else {
        param_states_[var] |= kNeedInputShape;
        return param_shapes_[var];
      }
    }
  }

  Array<te::Tensor> VisitExpr_(const ConstantNode* op) final {
    using tir::make_const;
    ICHECK(data_dependants_.size());
    ICHECK(op->is_scalar());
    bool data_dependant = data_dependants_.back();
    if (data_dependant) {
      void* data = op->data->data;
      DataType dtype = DataType(op->data->dtype);
      auto value = tvm::te::compute(
          {},
          [&](const Array<tvm::tir::Var>&) {
            if (dtype == DataType::Int(32)) {
              return make_const(dtype, static_cast<const int32_t*>(data)[0]);
            } else if (dtype == DataType::Int(64)) {
              return make_const(dtype, static_cast<const int64_t*>(data)[0]);
            } else if (dtype == DataType::Float(32)) {
              return make_const(dtype, static_cast<const float*>(data)[0]);
            } else if (dtype == DataType::Float(64)) {
              return make_const(dtype, static_cast<const double*>(data)[0]);
            } else if (dtype == DataType::Bool()) {
              return make_const(dtype, static_cast<const uint8_t*>(data)[0]);
            } else {
              LOG(FATAL) << "not handled";
              return tvm::PrimExpr();
            }
          },
          "data_const", topi::kBroadcast);
      scalars_.push_back(value);
      return {value};
    } else {
      auto value = tvm::te::compute(
          {}, [&](const Array<tvm::tir::Var>&) { return tir::make_const(DataType::Int(64), 0); },
          "shape_const", topi::kBroadcast);
      scalars_.push_back(value);
      return {value};
    }
  }

  Array<te::Tensor> VisitExpr_(const CallNode* call_node) final {
    static auto fshape_func = Op::GetAttrMap<FShapeFunc>("FShapeFunc");
    static auto tshape_data_dependant = Op::GetAttrMap<TShapeDataDependant>("TShapeDataDependant");
    ICHECK(call_node->op.as<OpNode>()) << "Primitive function only allows call into primitive ops";
    Op op = Downcast<Op>(call_node->op);
    ICHECK(data_dependants_.empty() || !data_dependants_.back())
        << "Error in op fusion: output of the shape func is fed to a "
        << "data-dependant shape func";
    ICHECK_GT(fshape_func.count(op), 0) << "Internal error, cannot find ShapeFunc for " << op->name;
    ICHECK_GT(tshape_data_dependant.count(op), 0)
        << "Internal error, cannot find TShapeDataDependant for " << op->name;

    data_dependants_.push_back(IsDataDependant(call_node));
    // Visit all inputs
    Array<te::Tensor> inputs;
    int count_tuple = 0;
    for (Expr arg : call_node->args) {
      if (arg->checked_type().as<TupleTypeNode>()) {
        ++count_tuple;
      }
      for (te::Tensor tensor : VisitExpr(arg)) {
        inputs.push_back(tensor);
      }
    }
    if (count_tuple) {
      ICHECK_EQ(call_node->args.size(), 1U) << "Only allow function with a single tuple input";
    }
    // Get output ndims
    auto ret_type = call_node->checked_type();
    Array<IndexExpr> out_ndims;
    if (const auto* ttype = ret_type.as<TensorTypeNode>()) {
      out_ndims.push_back(IntImm(DataType::Int(32), ttype->shape.size()));
    } else {
      auto rtype = ret_type.as<TupleTypeNode>();
      // TODO(@icemelon): Allow recursive tuple
      ICHECK(rtype);
      for (size_t i = 0; i < rtype->fields.size(); ++i) {
        auto ttype = rtype->fields[i].as<TensorTypeNode>();
        ICHECK(ttype);
        out_ndims.push_back(IntImm(DataType::Int(32), ttype->shape.size()));
      }
    }
    // Call shape function
    auto outputs = fshape_func[op](call_node->attrs, inputs, out_ndims);
    data_dependants_.pop_back();
    readable_name_stream_ << "_" << op->name;
    return outputs;
  }

  Array<te::Tensor> VisitExpr_(const FunctionNode* op) final {
    LOG(FATAL) << "Do not support sub function";
    return Array<te::Tensor>();
  }

  Array<te::Tensor> VisitExpr_(const LetNode* op) final {
    Array<te::Tensor> val = VisitExpr(op->value);
    ICHECK(!memo_.count(op->var));
    memo_[op->var] = val;
    return VisitExpr(op->body);
  }

  Array<te::Tensor> VisitExpr_(const TupleNode* op) final {
    Array<te::Tensor> fields;
    for (Expr field : op->fields) {
      ICHECK(field->checked_type().as<TensorTypeNode>()) << "Only allow Tuple of Tensor";
      Array<te::Tensor> res = VisitExpr(field);
      ICHECK_EQ(res.size(), 1);
      fields.push_back(res[0]);
    }
    return fields;
  }

  Array<te::Tensor> VisitExpr_(const TupleGetItemNode* op) final {
    Array<te::Tensor> input_shapes = VisitExpr(op->tuple);
    Array<te::Tensor> out;
    out.push_back(input_shapes[op->index]);
    return out;
  }

 private:
  /*! \brief String stream for function name */
  std::ostringstream readable_name_stream_;
  /*! \brief Map from parameter to its shape function usage state */
  std::unordered_map<Expr, int, ObjectPtrHash, ObjectPtrEqual> param_states_;
  /*! \brief Map from parameter to list of data placeholder */
  std::unordered_map<Expr, Array<te::Tensor>, ObjectPtrHash, ObjectPtrEqual> param_data_;
  /*! \brief Map from parameter to list of shape placeholder */
  std::unordered_map<Expr, Array<te::Tensor>, ObjectPtrHash, ObjectPtrEqual> param_shapes_;
  /*! \brief Stack of data dependencies for shape function */
  std::vector<bool> data_dependants_;
  /*! \brief Scalars used in the shape function */
  Array<te::Tensor> scalars_;
};

class CompileEngineImpl : public CompileEngineNode {
 public:
  // Lower the function.
  CachedFunc Lower(const CCacheKey& key) { return LowerInternal(key)->cached_func; }

  // For now, build one module per function.
  PackedFunc JIT(const CCacheKey& key) final {
    CCacheValue value = LowerInternal(key);
    if (value->packed_func != nullptr) return value->packed_func;
    // build the function.
    tvm::runtime::Module m;
    if (const auto* f = runtime::Registry::Get("relay.backend.build")) {
      m = (*f)(value->cached_func->funcs, key->target);
    } else {
      m = build(value->cached_func->funcs, key->target, Target(nullptr));
    }
    value->packed_func = m.GetFunction(value->cached_func->func_name);
    return value->packed_func;
  }

  CachedFunc LowerShapeFunc(const CCacheKey& key) final {
    return LowerShapeFuncInternal(key)->cached_func;
  }

  Array<tvm::runtime::Module> LowerExternalFunctions() {
    Array<tvm::runtime::Module> ret;
    std::unordered_map<std::string, std::string> cached_symbol;
    std::vector<CCacheKey> cached_ext_funcs;
    for (const auto& it : cache_) {
      auto src_func = it.first->source_func;
      ICHECK(src_func.defined());
      if (src_func->GetAttr<String>(attr::kCompiler).defined()) {
        auto code_gen = src_func->GetAttr<String>(attr::kCompiler);
        ICHECK(code_gen.defined()) << "No external codegen is set";
        std::string code_gen_name = code_gen.value();
        cached_ext_funcs.push_back(it.first);

        auto symbol_name = src_func->GetAttr<String>(tvm::attr::kGlobalSymbol);
        ICHECK(symbol_name.defined()) << "No external symbol is set for:\n"
                                      << AsText(src_func, false);

        std::string sn = symbol_name.value();
        if (cached_symbol.count(sn)) {
          cached_symbol[sn] = code_gen_name;
        } else {
          ICHECK_NE(sn, code_gen_name)
              << "Found duplicated symbol: " << sn << " for: " << code_gen_name;
        }

        std::string ext_name = "relay.ext." + code_gen_name;
        auto pf = tvm::runtime::Registry::Get(ext_name);
        ICHECK(pf) << "Failed to find the codegen tool for " << ext_name << "\n";
        // No need to keep compiler attribute at this point, functions have been
        // extracted for specific codegen.
        src_func = WithAttr(std::move(src_func), attr::kCompiler, NullValue<ObjectRef>());
        runtime::Module ext_mod = (*pf)(src_func);

        ICHECK(ext_mod.defined()) << "No external runtime is generated.";
        ret.push_back(ext_mod);
      }
    }

    // No need to cache external functions as we collected them all to create
    // external runtime modules.
    for (const auto& it : cached_ext_funcs) {
      cache_.erase(it);
    }
    return ret;
  }

  void Clear() final { cache_.clear(); }
  // List all items in the cache.
  Array<ObjectRef> ListItems() {
    std::lock_guard<std::mutex> lock(mutex_);
    Array<ObjectRef> items;
    for (auto& kv : cache_) {
      items.push_back(kv.first);
      items.push_back(kv.second);
    }
    return items;
  }
  /*!
   * \brief Create schedule for target.
   * \param source_func The primitive function to be lowered.
   * \param target The target we want to create schedule for.
   * \return Pair of schedule and cache.
   *  The funcs field in cache is not yet populated.
   */
  CachedFunc CreateSchedule(const Function& source_func, const Target& target) {
    return ScheduleGetter(target).Create(source_func);
  }

 private:
  // implement lowered func
  CCacheValue LowerInternal(const CCacheKey& key) {
    std::lock_guard<std::mutex> lock(mutex_);
    CCacheValue value;
    auto it = cache_.find(key);
    if (it != cache_.end()) {
      it->second->use_count += 1;
      if (it->second->cached_func.defined()) return it->second;
      value = it->second;
    } else {
      value = CCacheValue(make_object<CCacheValueNode>());
      value->use_count = 0;
      cache_[key] = value;
    }
    // No need to lower external functions for now. We will invoke the external
    // codegen tool once and lower all functions together.
    if (key->source_func->GetAttr<String>(attr::kCompiler).defined()) {
      auto cache_node = make_object<CachedFuncNode>();
      const auto name_node = key->source_func->GetAttr<String>(tvm::attr::kGlobalSymbol);
      ICHECK(name_node.defined()) << "External function has not been attached a name yet.";
      cache_node->func_name = std::string(name_node.value());
      cache_node->target = Target("ext_dev");
      cache_node->funcs->Add(GlobalVar(cache_node->func_name), key->source_func);
      value->cached_func = CachedFunc(cache_node);
      return value;
    }
    // Enforce use the target.
    With<Target> target_scope(key->target);

    ICHECK(!value->cached_func.defined());
    auto cfunc = CreateSchedule(key->source_func, key->target);
    auto cache_node = make_object<CachedFuncNode>(*(cfunc.operator->()));

    // Skip lowering for device copy node.
    const Expr body = (key->source_func)->body;
    if (const CallNode* call_node = body.as<CallNode>()) {
      if (call_node->attrs.as<DeviceCopyAttrs>()) {
        value->cached_func = CachedFunc(cache_node);
        return value;
      }
    }

    cache_node->func_name = GetUniqueName(cache_node->func_name);
    // NOTE: array will copy on write.
    Array<te::Tensor> all_args = cache_node->inputs;
    for (te::Tensor arg : cache_node->outputs) {
      all_args.push_back(arg);
    }
    // lower the function
    if (const auto* f = runtime::Registry::Get("relay.backend.lower")) {
      cache_node->funcs = (*f)(cfunc->schedule, all_args, cache_node->func_name, key->source_func);
    } else {
      using tvm::transform::PassContext;
      With<PassContext> fresh_pass_ctx_scope(PassContext::Create());

      std::unordered_map<te::Tensor, tir::Buffer> binds;
      cache_node->funcs = tvm::lower(cfunc->schedule, all_args, cache_node->func_name, binds);
    }
    value->cached_func = CachedFunc(cache_node);
    return value;
  }
  // implement lowered shape func
  CCacheValue LowerShapeFuncInternal(const CCacheKey& key) {
    std::lock_guard<std::mutex> lock(mutex_);
    CCacheValue value;
    auto it = shape_func_cache_.find(key);
    if (it != shape_func_cache_.end()) {
      it->second->use_count += 1;
      if (it->second->cached_func.defined()) return it->second;
      value = it->second;
    } else {
      value = CCacheValue(make_object<CCacheValueNode>());
      value->use_count = 0;
      shape_func_cache_[key] = value;
    }
    // Enforce use the target.
    With<Target> target_scope(key->target);

    ICHECK(!value->cached_func.defined());
    auto spair = MakeShapeFunc().Create(key->source_func);
    auto cache_node = make_object<CachedFuncNode>(*(spair.second.operator->()));
    cache_node->func_name = GetUniqueName(cache_node->func_name);
    cache_node->target = key->target;

    Array<te::Tensor> all_args = cache_node->inputs;
    for (te::Tensor arg : cache_node->outputs) {
      all_args.push_back(arg);
    }

    using tvm::transform::PassContext;
    With<PassContext> fresh_pass_ctx_scope(PassContext::Create());

    std::unordered_map<te::Tensor, tir::Buffer> binds;
    cache_node->funcs = tvm::lower(spair.first, all_args, cache_node->func_name, binds);
    value->cached_func = CachedFunc(cache_node);
    return value;
  }
  /*!
   * \brief Get unique name from name.
   * \param name The orginal name.
   * \return Updated name which is unique.
   */
  std::string GetUniqueName(std::string name) {
    for (size_t i = 0; i < name.length(); ++i) {
      if (name[i] == '.') name[i] = '_';
    }
    while (true) {
      auto it = name_map_.find(name);
      if (it == name_map_.end()) {
        name_map_[name] = 1;
        return name;
      } else {
        std::ostringstream os;
        os << name << "_" << it->second;
        ++(it->second);
        name = os.str();
      }
    }
    return name;
  }
  /*! \brief compiler cache lock*/
  std::mutex mutex_;
  /*! \brief internal name map to get an unique name */
  std::unordered_map<std::string, int> name_map_;
  /*! \brief internal compiler cache */
  std::unordered_map<CCacheKey, CCacheValue> cache_;
  /*! \brief internal compiler cache for shape funcs */
  std::unordered_map<CCacheKey, CCacheValue> shape_func_cache_;
};

/*! \brief The global compile engine */
CompileEngine& CompileEngine::Global() {
  // intentionally allocate raw pointer to avoid
  // free during destructuion.
  static CompileEngine* inst = new CompileEngine(make_object<CompileEngineImpl>());
  return *inst;
}

TVM_REGISTER_GLOBAL("relay.backend._make_LoweredOutput")
    .set_body_typed([](tvm::Array<te::Tensor> outputs, OpImplementation impl) {
      return LoweredOutput(outputs, impl);
    });

TVM_REGISTER_GLOBAL("relay.backend._make_CCacheKey")
    .set_body_typed([](Function source_func, Target target) {
      return CCacheKey(source_func, target);
    });

TVM_REGISTER_GLOBAL("relay.backend._CompileEngineGlobal").set_body_typed([]() {
  return CompileEngine::Global();
});

TVM_REGISTER_GLOBAL("relay.backend._CompileEngineClear").set_body_typed([](CompileEngine self) {
  self->Clear();
});

TVM_REGISTER_GLOBAL("relay.backend._CompileEngineLower")
    .set_body_typed([](CompileEngine self, CCacheKey key) { return self->Lower(key); });

TVM_REGISTER_GLOBAL("relay.backend._CompileEngineLowerShapeFunc")
    .set_body_typed([](CompileEngine self, CCacheKey key) { return self->LowerShapeFunc(key); });

TVM_REGISTER_GLOBAL("relay.backend._CompileLowerExternalFunctions")
    .set_body_typed([](CompileEngine self) { return self->LowerExternalFunctions(); });

TVM_REGISTER_GLOBAL("relay.backend._CompileEngineJIT")
    .set_body_typed([](CompileEngine self, CCacheKey key) { return self->JIT(key); });

TVM_REGISTER_GLOBAL("relay.backend._CompileEngineListItems").set_body_typed([](CompileEngine self) {
  return static_cast<CompileEngineImpl*>(self.operator->())->ListItems();
});
}  // namespace relay
}  // namespace tvm<|MERGE_RESOLUTION|>--- conflicted
+++ resolved
@@ -245,12 +245,6 @@
       if (count_tuple) {
         CHECK_EQ(call_node->args.size(), 1U) << "Only allow function with a single tuple input";
       }
-<<<<<<< HEAD
-=======
-    }
-    if (count_tuple) {
-      ICHECK_EQ(call_node->args.size(), 1U) << "Only allow function with a single tuple input";
->>>>>>> 4c4888bc
     }
 
     ICHECK(call_node->op.as<OpNode>()) << "Primitive function only allows call into primitive ops";
@@ -269,33 +263,17 @@
     }
 
     int op_pattern = fpattern[op];
-<<<<<<< HEAD
     // // Enable complex group fusion by commenting this check
     // if (op_pattern >= kCommReduce) {
-    //   CHECK(!master_op_.defined() || master_op_pattern_ < kCommReduce)
+    //   ICHECK(!anchor_op_.defined() || anchor_op_pattern_ < kCommReduce)
     //       << "Two complicated op in a primitive function "
-    //       << " master=" << master_op_ << " current=" << op;
+    //       << " anchor=" << anchor_op_ << " current=" << op;
     // }
-
-
-    // TODO: Update this logic.
-    if (op_pattern >= master_op_pattern_) {
-      master_op_ = op;
-      master_attrs_ = call_node->attrs;
-      master_op_pattern_ = op_pattern;
-      master_implementation_ = impl;
-=======
-    if (op_pattern >= kCommReduce) {
-      ICHECK(!anchor_op_.defined() || anchor_op_pattern_ < kCommReduce)
-          << "Two complicated op in a primitive function "
-          << " anchor=" << anchor_op_ << " current=" << op;
-    }
     if (op_pattern >= anchor_op_pattern_) {
       anchor_op_ = op;
       anchor_attrs_ = call_node->attrs;
       anchor_op_pattern_ = op_pattern;
       anchor_implementation_ = impl;
->>>>>>> 4c4888bc
     }
     if (outputs.size() != 1) {
       const auto* tuple_type = call_node->checked_type().as<TupleTypeNode>();
