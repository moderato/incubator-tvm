--- conflicted
+++ resolved
@@ -29,13 +29,10 @@
     """Compute depthwise_conv2d with NCHW layout."""
     return nn.depthwise_conv2d_nchw(data, kernel, strides, padding, dilation, out_dtype)
 
-<<<<<<< HEAD
 @autotvm.register_topi_compute("depthwise_conv2d_nhwc.cuda")
 def depthwise_conv2d_nhwc(cfg, data, kernel, strides, padding, dilation, out_dtype):
     """Compute depthwise_conv2d with NHWC layout."""
     return nn.depthwise_conv2d_nhwc(data, kernel, strides, padding, dilation, out_dtype)
-=======
->>>>>>> 4c4888bc
 
 @autotvm.register_topi_schedule("depthwise_conv2d_nchw.cuda")
 def schedule_depthwise_conv2d_nchw(cfg, outs):
@@ -141,13 +138,8 @@
     traverse_inline(s, outs[0].op, _callback)
     return s
 
-<<<<<<< HEAD
 @autotvm.register_topi_schedule("depthwise_conv2d_nhwc.cuda")
 def schedule_depthwise_conv2d_nhwc(cfg, outs):
-=======
-
-def schedule_depthwise_conv2d_nhwc(outs):
->>>>>>> 4c4888bc
     """Schedule for depthwise_conv2d nhwc forward.
     Parameters
     ----------
