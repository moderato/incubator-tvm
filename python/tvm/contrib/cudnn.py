--- conflicted
+++ resolved
@@ -399,8 +399,8 @@
             dilation[2],
             ins[0],
             ins[1],
-<<<<<<< HEAD
-            outs[0]), name="y")
+            outs[0],
+            conv_dtype), name="y")
 
 def grouped_conv2d_w_shape(group_count,
                    in_channel,
@@ -654,8 +654,4 @@
             dilation_w,
             ins[0],
             ins[1],
-            outs[0]), name="y")
-=======
-            outs[0],
-            conv_dtype), name="y")
->>>>>>> 3fa80975
+            outs[0]), name="y")