--- conflicted
+++ resolved
@@ -220,7 +220,6 @@
     # TODO enforce 4-way padding in topi/nn/conv2d after #4644 merged
     # convert 2-way padding to 4-way padding
     padding = get_pad_tuple2d(padding)
-<<<<<<< HEAD
     return _make.conv2d(data, weight, strides, padding, dilation,
                         groups, channels, kernel_size, data_layout,
                         kernel_layout, out_layout, out_dtype)
@@ -257,38 +256,6 @@
            kernel_layout="OIDHW",
            out_layout="",
            out_dtype=""):
-=======
-    return _make.conv2d(
-        data,
-        weight,
-        strides,
-        padding,
-        dilation,
-        groups,
-        channels,
-        kernel_size,
-        data_layout,
-        kernel_layout,
-        out_layout,
-        out_dtype,
-    )
-
-
-def conv3d(
-    data,
-    weight,
-    strides=(1, 1, 1),
-    padding=(0, 0, 0),
-    dilation=(1, 1, 1),
-    groups=1,
-    channels=None,
-    kernel_size=None,
-    data_layout="NCDHW",
-    kernel_layout="OIDHW",
-    out_layout="",
-    out_dtype="",
-):
->>>>>>> 4c4888bc
     r"""3D convolution.
 
     This operator takes the weight as the convolution kernel
