# Licensed to the Apache Software Foundation (ASF) under one
# or more contributor license agreements.  See the NOTICE file
# distributed with this work for additional information
# regarding copyright ownership.  The ASF licenses this file
# to you under the Apache License, Version 2.0 (the
# "License"); you may not use this file except in compliance
# with the License.  You may obtain a copy of the License at
#
#   http://www.apache.org/licenses/LICENSE-2.0
#
# Unless required by applicable law or agreed to in writing,
# software distributed under the License is distributed on an
# "AS IS" BASIS, WITHOUT WARRANTIES OR CONDITIONS OF ANY
# KIND, either express or implied.  See the License for the
# specific language governing permissions and limitations
# under the License.
"""
Construct the necessary state for the TVM graph runtime
from a Relay expression.
"""
import warnings
import numpy as np

from tvm.ir import IRModule

from tvm.tir import expr as tvm_expr
from .. import nd as _nd, autotvm
from ..target import Target
from ..contrib import graph_runtime as _graph_rt
from . import _build_module
from . import ty as _ty
from . import expr as _expr
from . import function as _function
from .transform import InferType
from .backend import graph_runtime_factory as _graph_runtime_factory
from .backend import interpreter as _interpreter
from .backend.vm import VMExecutor


def _update_target(target):
    target = target if target else Target.current()
    if target is None:
        raise ValueError("Target is not set in env or passed as argument.")

    tgts = {}
    if isinstance(target, (str, Target)):
        dev_type = tvm_expr.IntImm("int32", _nd.context(str(target)).device_type)
        tgts[dev_type] = Target(target)
    elif isinstance(target, dict):
        for dev, tgt in target.items():
            dev_type = tvm_expr.IntImm("int32", _nd.context(dev).device_type)
            tgts[dev_type] = Target(tgt)
    else:
        raise TypeError(
            "target is expected to be str or "
            + "tvm.target.Target, but received "
            + "{}".format(type(target))
        )
    return tgts


def _convert_param_map(params):
    inputs = {}
    for name, param in params.items():
        if isinstance(param, np.ndarray):
            param = _nd.array(param)
        inputs[name] = _expr.const(param)
    return inputs


class BuildModule(object):
    """Build an IR module to run on TVM graph runtime. This class is used
    to expose the `RelayBuildModule` APIs implemented in C++.
    """

    def __init__(self):
        self.mod = _build_module._BuildModule()
        self._get_graph_json = self.mod["get_graph_json"]
        self._get_module = self.mod["get_module"]
        self._build = self.mod["build"]
        self._optimize = self.mod["optimize"]
        self._generate_code = self.mod["generate_code"]
        self._set_params_func = self.mod["set_params"]
        self._get_params_func = self.mod["get_params"]

    def build(self, mod, target=None, target_host=None, params=None):
        """
        Parameters
        ----------
        mod : :py:class:`~tvm.IRModule`
            The IRModule to build.

        target : str, :any:`tvm.target.Target`, or dict of str(i.e.
        device/context name) to str/tvm.target.Target, optional
            For heterogeneous compilation, it is a dictionary indicating context
            to target mapping. For homogeneous compilation, it is a build target.

        target_host : str or :any:`tvm.target.Target`, optional
            Host compilation target, if target is device.
            When TVM compiles device specific program such as CUDA,
            we also need host(CPU) side code to interact with the driver
            to setup the dimensions and parameters correctly.
            target_host is used to specify the host side codegen target.
            By default, llvm is used if it is enabled,
            otherwise a stackvm intepreter is used.

        params : dict of str to NDArray
            Input parameters to the graph that do not change
            during inference time. Used for constant folding.

        Returns
        -------
        graph_json : str
            The json string that can be accepted by graph runtime.

        mod : tvm.Module
            The module containing necessary libraries.

        params : dict
            The parameters of the final graph.
        """
        target = _update_target(target)

        # Setup the params.
        if params:
            self._set_params(params)
        # Build the IR module
        self._build(mod, target, target_host)
        # Get artifacts
        graph_json = self.get_json()
        mod = self.get_module()
        params = self.get_params()

        return graph_json, mod, params

    def optimize(self, mod, target=None, params=None):
        """
        Parameters
        ----------
        mod : :py:class:`~tvm.IRModule`
            The IR module to build.

        target : str, :any:`tvm.target.Target`, or dict of str(i.e.
        device/context name) to str/tvm.target.Target, optional
            For heterogeneous compilation, it is a dictionary indicating context
            to target mapping. For homogeneous compilation, it is a build target.

        params : dict of str to NDArray
            Input parameters to the graph that do not change
            during inference time. Used for constant folding.

        Returns
        -------
        mod : :py:class:`~tvm.IRModule`
            The optimized relay module.

        params : dict
            The parameters of the final graph.
        """
        target = _update_target(target)

        # Setup the params.
        if params:
            self._set_params(params)
        mod = self._optimize(mod, target)
        # Get artifacts
        params = self.get_params()

        return mod, params

<<<<<<< HEAD
    def generate_code(self, mod, target=None):
        """
        Parameters
        ----------
        mod : :py:class:`~tvm.IRModule`
            The IR module to build.

        target : str, :any:`tvm.target.Target`, or dict of str(i.e.
        device/context name) to str/tvm.target.Target, optional
            For heterogeneous compilation, it is a dictionary indicating context
            to target mapping. For homogeneous compilation, it is a build target.

        Returns
        -------
        graph_json : str
            The json string that can be accepted by graph runtime.

        mod : tvm.Module
            The module containing necessary libraries.

        params : dict
            The parameters of the final graph.
        """
        target = _update_target(target)

        mod = self._generate_code(mod, target)

        # Get artifacts
        graph_json = self.get_json()
        mod = self.get_module()
        params = self.get_params()

        return graph_json, mod, params

=======
>>>>>>> 4c4888bc
    def _set_params(self, params):
        self._set_params_func(_convert_param_map(params))

    def get_json(self):
        """Return the json file of the built program."""
        return self._get_graph_json()

    def get_module(self):
        """Return the built module."""
        return self._get_module()

    def get_params(self):
        """Return the updated weights."""
        params = self._get_params_func()
        ret = {}
        for key, value in params.items():
            ret[key] = value.data
        return ret


def build(mod, target=None, target_host=None, params=None, mod_name="default"):
    """Helper function that builds a Relay function to run on TVM graph
    runtime.

    Parameters
    ----------
    mod : :py:class:`~tvm.IRModule`
        The IR module to build. Using relay.Function is deprecated.

    target : str, :any:`tvm.target.Target`, or dict of str(i.e. device/context
    name) to str/tvm.target.Target, optional
        For heterogeneous compilation, it is a dictionary indicating context to
        target mapping. For homogeneous compilation, it is a build target.

    target_host : str or :any:`tvm.target.Target`, optional
        Host compilation target, if target is device.
        When TVM compiles device specific program such as CUDA,
        we also need host(CPU) side code to interact with the driver
        setup the dimensions and parameters correctly.
        target_host is used to specify the host side codegen target.
        By default, llvm is used if it is enabled,
        otherwise a stackvm intepreter is used.

    params : dict of str to NDArray
        Input parameters to the graph that do not change
        during inference time. Used for constant folding.

    mod_name: Optional[str]
        The module name we will build

    Returns
    -------
    graph_json : str
        The json string that can be accepted by graph runtime.

    mod : tvm.Module
        The module containing necessary libraries.

    params : dict
        The parameters of the final graph.
    """
    if not isinstance(mod, (IRModule, _function.Function)):
        raise ValueError("Type of input parameter mod must be tvm.IRModule")

    if isinstance(mod, _function.Function):
        if params:
            mod = bind_params_by_name(mod, params)
        mod = IRModule.from_expr(mod)
        warnings.warn(
            "Please use input parameter mod (tvm.IRModule) "
            "instead of deprecated parameter mod (tvm.relay.function.Function)",
            DeprecationWarning,
        )

    target = _update_target(target)

    if isinstance(target_host, (str, Target)):
        target_host = Target(target_host)
    elif target_host:
        raise ValueError("target host must be the type of str, " + "tvm.target.Target, or None")

    # If current dispatch context is fallback context (the default root context),
    # then load pre-tuned parameters from TopHub
    if isinstance(autotvm.DispatchContext.current, autotvm.FallbackContext):
        tophub_context = autotvm.tophub.context(list(target.values()))
    else:
        tophub_context = autotvm.util.EmptyContext()

    with tophub_context:
        bld_mod = BuildModule()
        graph_json, mod, params = bld_mod.build(mod, target, target_host, params)
        mod = _graph_runtime_factory.GraphRuntimeFactoryModule(graph_json, mod, mod_name, params)
        return mod


def optimize(mod, target=None, params=None):
    """Helper function that optimizes a Relay module.

    Parameters
    ----------
    mod : :py:class:`~tvm.IRModule`
        The module to build. Using relay.Function is deprecated.

    target : str, :any:`tvm.target.Target`, or dict of str(i.e. device/context
    name) to str/tvm.target.Target, optional
        For heterogeneous compilation, it is a dictionary indicating context to
        target mapping. For homogeneous compilation, it is a build target.

    params : dict of str to NDArray
        Input parameters to the graph that do not change
        during inference time. Used for constant folding.

    Returns
    -------
    mod : :py:class:`~tvm.IRModule`
        The optimized relay module.

    params : dict
        The parameters of the final graph.
    """
    if not isinstance(mod, (IRModule, _function.Function)):
        raise ValueError("Type of input parameter mod must be tvm.IRModule")

    if isinstance(mod, _function.Function):
        if params:
            mod = bind_params_by_name(mod, params)
        mod = IRModule.from_expr(mod)
        warnings.warn(
            "Please use input parameter mod (tvm.IRModule) "
            "instead of deprecated parameter func (tvm.relay.function.Function)",
            DeprecationWarning,
        )

    target = _update_target(target)

    # If current dispatch context is fallback context (the default root context),
    # then load pre-tuned parameters from TopHub
    if isinstance(autotvm.DispatchContext.current, autotvm.FallbackContext):
        tophub_context = autotvm.tophub.context(list(target.values()))
    else:
        tophub_context = autotvm.util.EmptyContext()

    with tophub_context:
        bld_mod = BuildModule()
        mod, params = bld_mod.optimize(mod, target, params)
    return mod, params


def generate_code(mod, target=None, target_host=None, params=None, mod_name='default'):
    """Helper function that generate code from an IRModule
    runtime.

    Parameters
    ----------
    mod : :py:class:`~tvm.IRModule`
        The IR module to build. Using relay.Function is deprecated.

    target : str, :any:`tvm.target.Target`, or dict of str(i.e. device/context
    name) to str/tvm.target.Target, optional
        For heterogeneous compilation, it is a dictionary indicating context to
        target mapping. For homogeneous compilation, it is a build target.

    target_host : str or :any:`tvm.target.Target`, optional
        Host compilation target, if target is device.
        When TVM compiles device specific program such as CUDA,
        we also need host(CPU) side code to interact with the driver
        setup the dimensions and parameters correctly.
        target_host is used to specify the host side codegen target.
        By default, llvm is used if it is enabled,
        otherwise a stackvm intepreter is used.

    params : dict of str to NDArray
        Input parameters to the graph that do not change
        during inference time. Used for constant folding.

    mod_name: Optional[str]
        The module name we will build

    Returns
    -------
    graph_json : str
        The json string that can be accepted by graph runtime.

    mod : tvm.Module
        The module containing necessary libraries.

    params : dict
        The parameters of the final graph.
    """
    if not isinstance(mod, (IRModule, _function.Function)):
        raise ValueError("Type of input parameter mod must be tvm.IRModule")

    if isinstance(mod, _function.Function):
        if params:
            mod = bind_params_by_name(mod, params)
        mod = IRModule.from_expr(mod)
        warnings.warn(
            "Please use input parameter mod (tvm.IRModule) "
            "instead of deprecated parameter mod (tvm.relay.function.Function)",
            DeprecationWarning)

    target = _update_target(target)

    if isinstance(target_host, (str, _target.Target)):
        target_host = _target.create(target_host)
    elif target_host:
        raise ValueError("target host must be the type of str, " +
                         "tvm.target.Target, or None")

    # If current dispatch context is fallback context (the default root context),
    # then load pre-tuned parameters from TopHub
    if isinstance(autotvm.DispatchContext.current, autotvm.FallbackContext):
        tophub_context = autotvm.tophub.context(list(target.values()))
    else:
        tophub_context = autotvm.util.EmptyContext()

    with tophub_context:
        bld_mod = BuildModule()
        graph_json, mod, params = bld_mod.generate_code(mod, target)
        mod = _graph_runtime_factory.GraphRuntimeFactoryModule(graph_json, mod, mod_name, params)
        return mod


def bind_params_by_name(func, params):
    """Bind params to function by name.
    This could be useful when assembling custom Relay optimization
    passes that involve constant folding.

    Parameters
    ----------
    func : relay.Function
        The function to bind parameters to.

    params : dict of str to NDArray
        Input parameters to the graph that do not change
        during inference time. Used for constant folding.

    Returns
    -------
    func : relay.Function
        The function with parameters bound
    """
    inputs = _convert_param_map(params)
    return _build_module.BindParamsByName(func, inputs)


class GraphExecutor(_interpreter.Executor):
    """Wrapper around Executor interface.

    This executor is used for debug and testing purpoes.

    Parameters
    ----------
    mod : :py:class:`~tvm.IRModule`
        The module to support the execution.

    ctx : :py:class:`TVMContext`
        The runtime context to run the code on.

    target : :py:class:`Target`
        The target option to build the function.
    """

    def __init__(self, mod, ctx, target):
        assert mod is not None
        self.mod = mod
        self.ctx = ctx
        self.target = target

    def _make_executor(self, expr=None):
        if expr:
            self.mod["main"] = expr
        self.mod = InferType()(self.mod)
        ret_type = self.mod["main"].checked_type.ret_type
        if _ty.is_dynamic(ret_type):
            raise ValueError("Graph Runtime only supports static graphs, got output type", ret_type)
        num_outputs = len(ret_type.fields) if isinstance(ret_type, _ty.TupleType) else 1
        mod = build(self.mod, target=self.target)
        gmodule = _graph_rt.GraphModule(mod["default"](self.ctx))

        def _graph_wrapper(*args, **kwargs):
            args = self._convert_args(self.mod["main"], args, kwargs)
            # Create map of inputs.
            for i, arg in enumerate(args):
                gmodule.set_input(i, arg)
            # Run the module, and fetch the output.
            gmodule.run()
            # make a copy so multiple invocation won't hurt perf.
            if num_outputs == 1:
                return gmodule.get_output(0).copyto(_nd.cpu(0))
            outputs = []
            for i in range(num_outputs):
                outputs.append(gmodule.get_output(i).copyto(_nd.cpu(0)))
            return outputs

        return _graph_wrapper


def create_executor(kind="debug", mod=None, ctx=None, target="llvm"):
    """Factory function to create an executor.

    Parameters
    ----------
    kind : str
        The type of executor

    mod : :py:class:`~tvm.IRModule`
        The Relay module containing collection of functions

    ctx : :py:class:`tvmContext`
        The context to execute the code.

    target : :py:class:`tvm.Target`
        The corresponding context
    """
    if mod is None:
        mod = IRModule()
    if ctx is not None:
        assert ctx.device_type == _nd.context(str(target), 0).device_type
    else:
        ctx = _nd.context(str(target), 0)

    if isinstance(target, str):
        target = Target(target)
    if kind == "debug":
        return _interpreter.Interpreter(mod, ctx, target)
    if kind == "graph":
        return GraphExecutor(mod, ctx, target)
    if kind == "vm":
        return VMExecutor(mod, ctx, target)
    raise RuntimeError("unknown execution strategy: {0}".format(kind))<|MERGE_RESOLUTION|>--- conflicted
+++ resolved
@@ -168,7 +168,6 @@
 
         return mod, params
 
-<<<<<<< HEAD
     def generate_code(self, mod, target=None):
         """
         Parameters
@@ -203,8 +202,6 @@
 
         return graph_json, mod, params
 
-=======
->>>>>>> 4c4888bc
     def _set_params(self, params):
         self._set_params_func(_convert_param_map(params))
 
@@ -408,8 +405,8 @@
 
     target = _update_target(target)
 
-    if isinstance(target_host, (str, _target.Target)):
-        target_host = _target.create(target_host)
+    if isinstance(target_host, (str, Target)):
+        target_host = Target.create(target_host)
     elif target_host:
         raise ValueError("target host must be the type of str, " +
                          "tvm.target.Target, or None")
