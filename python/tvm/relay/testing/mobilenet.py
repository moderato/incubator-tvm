--- conflicted
+++ resolved
@@ -45,14 +45,8 @@
         padding=padding,
         data_layout=layout,
         kernel_layout=layers.conv_kernel_layout(layout),
-<<<<<<< HEAD
         name=name+'_conv')
     bn = layers.batch_norm_infer(data=conv, epsilon=epsilon, axis=bn_axis, name=name + '_bn')
-=======
-        name=name + "_conv",
-    )
-    bn = layers.batch_norm_infer(data=conv, epsilon=epsilon, name=name + "_bn")
->>>>>>> 4c4888bc
     act = relay.nn.relu(data=bn)
     return act
 
@@ -76,17 +70,10 @@
         strides = (1, 1)
 
     # depthwise convolution + bn + relu
-<<<<<<< HEAD
     if layout == 'NCHW':
         wshape = (1, depthwise_channels) + kernel_size # OIHW / MIHW
     elif layout == 'NHWC':
         wshape = kernel_size + (depthwise_channels, 1) # HWIO / HWIM
-=======
-    if layout == "NCHW":
-        wshape = (depthwise_channels, 1) + kernel_size
-    elif layout == "NHWC":
-        wshape = kernel_size + (depthwise_channels, 1)
->>>>>>> 4c4888bc
     else:
         raise ValueError("Invalid layout: " + layout)
     bn_axis = layout.index("C")
@@ -121,7 +108,6 @@
     return act2
 
 
-<<<<<<< HEAD
 def bottleneck_block(data, name, input_channels, t, output_channels, s,
                         epsilon=1e-5, layout='NCHW', dtype="float32"):
     bn_axis = layout.index('C')
@@ -173,9 +159,6 @@
     return act3
 
 
-def mobile_net(num_classes=1000, data_shape=(1, 3, 224, 224),
-               dtype='float32', alpha=1.0, is_shallow=False, layout='NCHW'):
-=======
 def mobile_net(
     num_classes=1000,
     data_shape=(1, 3, 224, 224),
@@ -184,7 +167,6 @@
     is_shallow=False,
     layout="NCHW",
 ):
->>>>>>> 4c4888bc
     """Function to construct a MobileNet"""
     data = relay.var("data", shape=data_shape, dtype=dtype)
     body = conv_block(data, "conv_block_1", int(32 * alpha), strides=(2, 2), layout=layout)
@@ -290,7 +272,6 @@
     return relay.Function(relay.analysis.free_vars(softmax), softmax)
 
 
-<<<<<<< HEAD
 def mobile_net_v2(num_classes=1000, data_shape=(1, 3, 224, 224),
                     dtype='float32', alpha=1.0, layout='NCHW'):
     data = relay.var("data", shape=data_shape, dtype=dtype)
@@ -329,11 +310,6 @@
 
 def get_workload(batch_size=1, num_classes=1000, image_shape=(3, 224, 224), version='v1',
                  dtype='float32', layout='NCHW'):
-=======
-def get_workload(
-    batch_size=1, num_classes=1000, image_shape=(3, 224, 224), dtype="float32", layout="NCHW"
-):
->>>>>>> 4c4888bc
     """Get benchmark workload for mobilenet
 
     Parameters
@@ -363,7 +339,6 @@
         The parameters.
     """
     data_shape = tuple([batch_size] + list(image_shape))
-<<<<<<< HEAD
     if version == 'v1':
         net = mobile_net(num_classes=num_classes, data_shape=data_shape,
                         dtype=dtype, alpha=1.0, is_shallow=False,
@@ -372,14 +347,4 @@
         net = mobile_net_v2(num_classes=num_classes, data_shape=data_shape,
                     dtype=dtype, alpha=1.0, layout=layout)
 
-=======
-    net = mobile_net(
-        num_classes=num_classes,
-        data_shape=data_shape,
-        dtype=dtype,
-        alpha=1.0,
-        is_shallow=False,
-        layout=layout,
-    )
->>>>>>> 4c4888bc
     return create_workload(net)