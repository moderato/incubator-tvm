# Licensed to the Apache Software Foundation (ASF) under one
# or more contributor license agreements.  See the NOTICE file
# distributed with this work for additional information
# regarding copyright ownership.  The ASF licenses this file
# to you under the Apache License, Version 2.0 (the
# "License"); you may not use this file except in compliance
# with the License.  You may obtain a copy of the License at
#
#   http://www.apache.org/licenses/LICENSE-2.0
#
# Unless required by applicable law or agreed to in writing,
# software distributed under the License is distributed on an
# "AS IS" BASIS, WITHOUT WARRANTIES OR CONDITIONS OF ANY
# KIND, either express or implied.  See the License for the
# specific language governing permissions and limitations
# under the License.
# pylint: disable=invalid-name, unused-argument
"""Schedule for depthwise_conv2d with auto fusion"""
import tvm
from tvm import te
from tvm import autotvm
from tvm.contrib import cudnn
from ..util import get_const_tuple, traverse_inline
from .. import tag
from .. import nn

# register original implementation of depthwise_conv2d_nchw since we don't need to change this part
<<<<<<< HEAD
autotvm.register_topi_compute(nn.depthwise_conv2d_nchw, ['cuda', 'gpu'], 'direct')
                              # nn.depthwise_conv2d_nchw.fdefault)

def depthwise_conv2d_cuda(cfg, data, kernel, strides, padding, dilation, layout='NCHW', out_dtype='float32', algo=-1):
    """Depthwise Conv2D operator for cuda backend.

    Parameters
    ----------
    cfg: ConfigEntity
        The config for this template

    data : tvm.Tensor
        4-D with shape [batch, in_channel, in_height, in_width] or
        5-D with shape [batch, ic_chunk, in_height, in_width, ic_block]

    kernel : tvm.Tensor
        4-D with shape [num_filter, in_channel, filter_height, filter_width] or
        6-D with shape [num_filter_chunk, in_channel_chunk, filter_height,
        filter_width, num_filter_block, in_channel_block]

    strides : int or a list/tuple of two ints
        stride size, or [stride_height, stride_width]

    padding : int or a list/tuple of two ints
        padding size, or [pad_height, pad_width]

    dilation: int or a list/tuple of two ints
        dilation size, or [dilation_height, dilation_width]

    layout : str
        layout of data

    out_dtype: str
        The output type. This is used for mixed precision.

    Returns
    -------
    output : tvm.Tensor
        4-D with shape [batch, out_channel, out_height, out_width]
    """
    target = tvm.target.current_target()

    if "cudnn" in target.libs:
        # group_count = in_channel for depthwise
        if layout == 'NCHW':
            tensor_format = 0 # CUDNN_TENSOR_NCHW
            N, group_count, H, W = get_const_tuple(data.shape)
        elif layout == 'NHWC':
            tensor_format = 1 # CUDNN_TENSOR_NHWC
            N, H, W, group_count = get_const_tuple(data.shape)
        else:
            raise ValueError("Unsupported layout %s in cudnn" % layout)
        CO, CI, KH, KW = get_const_tuple(kernel.shape)

        # handle dilation
        stride_h, stride_w = (strides, strides) if isinstance(strides, int) else strides
        pad_h, pad_w = (padding, padding) if isinstance(padding, int) else padding
        dilation_h, dilation_w = (dilation, dilation) if isinstance(dilation, int) else dilation

        # OH = (H + 2 * pad_h - KH) // stride_h + 1
        # OW = (W + 2 * pad_w - KW) // stride_w + 1
        # cfg.add_flop(2 * N * OH * OW * CO * CI * ((KH - 1) * dilation_h + 1) *\
        #             ((KW - 1) * dilation_w + 1))

        return cudnn.grouped_conv2d_forward(data,
                                            kernel,
                                            group_count,
                                            stride_h,
                                            stride_w,
                                            pad_h,
                                            pad_w,
                                            dilation_h,
                                            dilation_w,
                                            conv_mode=1,
                                            tensor_format=tensor_format,
                                            algo=algo)  # let CUDNN choose the best algo

=======
@autotvm.register_topi_compute("depthwise_conv2d_nchw.cuda")
def depthwise_conv2d_nchw(cfg, data, kernel, strides, padding, dilation, out_dtype):
    """Compute depthwise_conv2d with NCHW layout."""
    return nn.depthwise_conv2d_nchw(data, kernel, strides, padding, dilation, out_dtype)
>>>>>>> 997a14ed

@autotvm.register_topi_schedule("depthwise_conv2d_nchw.cuda")
def schedule_depthwise_conv2d_nchw(cfg, outs):
    """Schedule for depthwise_conv2d nchw forward.

    Parameters
    ----------
    outs: Array of Tensor
        The computation graph description of depthwise_conv2d
        in the format of an array of tensors.

    Returns
    -------
    s: Schedule
        The computation schedule for depthwise_conv2d nchw.
    """
<<<<<<< HEAD
    target = tvm.target.current_target()
    if 'cudnn' in target.libs:
        return generic.schedule_extern(outs)

    outs = [outs] if isinstance(outs, tvm.tensor.Tensor) else outs
    s = tvm.create_schedule([x.op for x in outs])
=======
    outs = [outs] if isinstance(outs, te.tensor.Tensor) else outs
    s = te.create_schedule([x.op for x in outs])
>>>>>>> 997a14ed

    def _callback(op):
        if op.tag == 'depthwise_conv2d_nchw':
            pad_data = op.input_tensors[0]
            kernel = op.input_tensors[1]
            conv = op.output(0)

            ##### space definition begin #####
            n, f, y, x = s[conv].op.axis
            cfg.define_split("tile_f", f, num_outputs=4)
            cfg.define_split("tile_y", y, num_outputs=4)
            cfg.define_split("tile_x", x, num_outputs=4)
            cfg.define_knob("auto_unroll_max_step", [0, 256, 1500])

            target = tvm.target.Target.current()
            if target.target_name in ['nvptx', 'rocm']:
                cfg.define_knob("unroll_explicit", [1])
            else:
                cfg.define_knob("unroll_explicit", [0, 1])

            # fallback support
            if cfg.is_fallback:
                ref_log = autotvm.tophub.load_reference_log(
                    target.target_name, target.model, 'depthwise_conv2d_nchw.cuda')
                cfg.fallback_with_reference_log(ref_log)
                # TODO(lmzheng): A bug here, set unroll_explicit to False as workaround
                cfg['unroll_explicit'].val = 0
            ##### space definition end #####

            s[pad_data].compute_inline()
            if isinstance(kernel.op, tvm.te.ComputeOp) and 'dilate' in kernel.op.tag:
                s[kernel].compute_inline()

            if conv.op in s.outputs:
                output = conv
                OL = s.cache_write(conv, 'local')
            else:
                output = s.outputs[0].output(0)
                s[conv].set_scope('local')
                OL = conv

            # create cache stage
            AA = s.cache_read(pad_data, 'shared', [OL])
            WW = s.cache_read(kernel, 'shared', [OL])
            AL = s.cache_read(AA, 'local', [OL])
            WL = s.cache_read(WW, 'local', [OL])

            # tile and bind spatial axes
            n, f, y, x = s[output].op.axis
            bf, vf, tf, fi = cfg["tile_f"].apply(s, output, f)
            by, vy, ty, yi = cfg["tile_y"].apply(s, output, y)
            bx, vx, tx, xi = cfg["tile_x"].apply(s, output, x)

            kernel_scope, n = s[output].split(n, nparts=1)
            bf = s[output].fuse(n, bf)
            s[output].bind(bf, te.thread_axis("blockIdx.z"))
            s[output].bind(by, te.thread_axis("blockIdx.y"))
            s[output].bind(bx, te.thread_axis("blockIdx.x"))
            s[output].bind(vf, te.thread_axis("vthread"))
            s[output].bind(vy, te.thread_axis("vthread"))
            s[output].bind(vx, te.thread_axis("vthread"))
            s[output].bind(tf, te.thread_axis("threadIdx.z"))
            s[output].bind(ty, te.thread_axis("threadIdx.y"))
            s[output].bind(tx, te.thread_axis("threadIdx.x"))
            s[output].reorder(bf, by, bx, vf, vy, vx, tf, ty, tx, fi, yi, xi)
            s[OL].compute_at(s[output], tx)

            # cooperative fetching
            s[AA].compute_at(s[output], bx)
            s[WW].compute_at(s[output], bx)
            s[AL].compute_at(s[output], tx)
            s[WL].compute_at(s[output], tx)

            for load in [AA, WW]:
                fused = s[load].fuse(*list(s[load].op.axis))
                fused, tx = s[load].split(fused, cfg["tile_x"].size[2])
                fused, ty = s[load].split(fused, cfg["tile_y"].size[2])
                fused, tz = s[load].split(fused, cfg["tile_f"].size[2])
                s[load].bind(tz, te.thread_axis("threadIdx.z"))
                s[load].bind(ty, te.thread_axis("threadIdx.y"))
                s[load].bind(tx, te.thread_axis("threadIdx.x"))

            s[output].pragma(kernel_scope, 'auto_unroll_max_step', cfg['auto_unroll_max_step'].val)
            s[output].pragma(kernel_scope, 'unroll_explicit', cfg['unroll_explicit'].val)

    traverse_inline(s, outs[0].op, _callback)
    return s

def schedule_depthwise_conv2d_nhwc(outs):
    """Schedule for depthwise_conv2d nhwc forward.

    Parameters
    ----------
    outs: Array of Tensor
        The computation graph description of depthwise_conv2d
        in the format of an array of tensors.

    Returns
    -------
    s: Schedule
        The computation schedule for depthwise_conv2d nhwc.
    """
    outs = [outs] if isinstance(outs, te.tensor.Tensor) else outs
    s = te.create_schedule([x.op for x in outs])

    def _schedule(temp, Filter, DepthwiseConv2d):
        s[temp].compute_inline()
        FS = s.cache_read(Filter, "shared", [DepthwiseConv2d])
        if DepthwiseConv2d.op in s.outputs:
            Output = DepthwiseConv2d
            CL = s.cache_write(DepthwiseConv2d, "local")
        else:
            Output = outs[0].op.output(0)
            s[DepthwiseConv2d].set_scope("local")

        block_x = te.thread_axis("blockIdx.x")
        thread_x = te.thread_axis("threadIdx.x")

        b, h, w, c = s[Output].op.axis

        # num_thread here could be 728, it is larger than cuda.max_num_threads
        num_thread = tvm.tir.ir_pass.Simplify(temp.shape[3]).value
        target = tvm.target.Target.current()
        if target and (target.target_name not in ["cuda", "nvptx"]):
            num_thread = target.max_num_threads
        xoc, xic = s[Output].split(c, factor=num_thread)
        s[Output].reorder(xoc, b, h, w, xic)
        xo, yo, _, _ = s[Output].tile(h, w, x_factor=2, y_factor=2)
        fused = s[Output].fuse(yo, xo)
        fused = s[Output].fuse(fused, b)
        fused = s[Output].fuse(fused, xoc)

        s[Output].bind(fused, block_x)
        s[Output].bind(xic, thread_x)

        if DepthwiseConv2d.op in s.outputs:
            s[CL].compute_at(s[Output], xic)
        else:
            s[DepthwiseConv2d].compute_at(s[Output], xic)

        _, _, ci, fi = s[FS].op.axis
        s[FS].compute_at(s[Output], fused)
        fused = s[FS].fuse(fi, ci)
        s[FS].bind(fused, thread_x)

    scheduled_ops = []

    def traverse(OP):
        """Internal traverse function"""
        # inline all one-to-one-mapping operators except the last stage (output)
        if tag.is_broadcast(OP.tag):
            if OP not in s.outputs:
                s[OP].compute_inline()
            for tensor in OP.input_tensors:
<<<<<<< HEAD
                # if isinstance(tensor.op, tvm.tensor.ComputeOp) and tensor.op not in scheduled_ops:
                if tensor.op.input_tensors and tensor.op not in scheduled_ops:
=======
                if isinstance(tensor.op, te.tensor.ComputeOp) and tensor.op not in scheduled_ops:
>>>>>>> 997a14ed
                    traverse(tensor.op)
        # schedule depthwise_conv2d
        if OP.tag == 'depthwise_conv2d_nhwc':
            PaddedInput = OP.input_tensors[0]
            Filter = OP.input_tensors[1]
            if isinstance(Filter.op, tvm.te.ComputeOp) and 'dilate' in Filter.op.tag:
                s[Filter].compute_inline()
            DepthwiseConv2d = OP.output(0)
            _schedule(PaddedInput, Filter, DepthwiseConv2d)

        scheduled_ops.append(OP)

    traverse(outs[0].op)
    return s


def schedule_depthwise_conv2d_backward_input_nhwc(outs):
    """Schedule for depthwise_conv2d nhwc backward wrt input.

    Parameters
    ----------
    outs: Array of Tensor
        The computation graph description of depthwise_conv2d
        backward wrt input in the format of an array of tensors.

    Returns
    -------
    s: Schedule
        The computation schedule for depthwise_conv2d backward
        wrt input with layout nhwc.
    """
    outs = [outs] if isinstance(outs, te.tensor.Tensor) else outs
    s = te.create_schedule([x.op for x in outs])

    def _schedule(Padded_out_grad, In_grad):
        s[Padded_out_grad].compute_inline()

        block_x = te.thread_axis("blockIdx.x")
        thread_x = te.thread_axis("threadIdx.x")
        _, h, w, c = In_grad.op.axis

        fused_hwc = s[In_grad].fuse(h, w, c)
        xoc, xic = s[In_grad].split(fused_hwc, factor=128)

        s[In_grad].bind(xoc, block_x)
        s[In_grad].bind(xic, thread_x)

    def traverse(OP):
        # inline all one-to-one-mapping operators except the last stage (output)
        if OP.tag == 'depthwise_conv2d_backward_input_nhwc':
            Padded_out_grad = OP.input_tensors[0]
            Dilated_out_grad = Padded_out_grad.op.input_tensors[0]
            s[Dilated_out_grad].compute_inline()
            In_grad = OP.output(0)
            _schedule(Padded_out_grad, In_grad)
        else:
            raise ValueError("Depthwise conv backward wrt input for non-NHWC is not supported.")

    traverse(outs[0].op)
    return s

def schedule_depthwise_conv2d_backward_weight_nhwc(outs):
    """Schedule for depthwise_conv2d nhwc backward wrt weight.

    Parameters
    ----------
    outs: Array of Tensor
        The computation graph description of depthwise_conv2d
        backward wrt weight in the format of an array of tensors.

    Returns
    -------
    s: Schedule
        The computation schedule for depthwise_conv2d backward
        wrt weight with layout nhwc.
    """
    outs = [outs] if isinstance(outs, te.tensor.Tensor) else outs
    s = te.create_schedule([x.op for x in outs])

    def _schedule(Weight_grad):
        block_x = te.thread_axis("blockIdx.x")
        thread_y = te.thread_axis("threadIdx.y")
        thread_x = te.thread_axis("threadIdx.x")

        db, dh, dw = Weight_grad.op.reduce_axis

        fused_dbdhdw = s[Weight_grad].fuse(db, dh, dw)
        _, ki = s[Weight_grad].split(fused_dbdhdw, factor=8)
        BF = s.rfactor(Weight_grad, ki)

        fused_fwcm = s[Weight_grad].fuse(*s[Weight_grad].op.axis)

        xo, xi = s[Weight_grad].split(fused_fwcm, factor=32)

        s[Weight_grad].bind(xi, thread_x)
        s[Weight_grad].bind(xo, block_x)

        s[Weight_grad].bind(s[Weight_grad].op.reduce_axis[0], thread_y)
        s[BF].compute_at(s[Weight_grad], s[Weight_grad].op.reduce_axis[0])

    def traverse(OP):
        # inline all one-to-one-mapping operators except the last stage (output)
        if OP.tag == 'depthwise_conv2d_backward_weight_nhwc':
            Padded_in = OP.input_tensors[1]
            s[Padded_in].compute_inline()
            Weight_grad = OP.output(0)
            _schedule(Weight_grad)
        else:
            raise ValueError("Depthwise conv backward wrt weight for non-NHWC is not supported.")

    traverse(outs[0].op)
    return s<|MERGE_RESOLUTION|>--- conflicted
+++ resolved
@@ -19,123 +19,31 @@
 import tvm
 from tvm import te
 from tvm import autotvm
-from tvm.contrib import cudnn
-from ..util import get_const_tuple, traverse_inline
+from ..util import traverse_inline
 from .. import tag
 from .. import nn
 
 # register original implementation of depthwise_conv2d_nchw since we don't need to change this part
-<<<<<<< HEAD
-autotvm.register_topi_compute(nn.depthwise_conv2d_nchw, ['cuda', 'gpu'], 'direct')
-                              # nn.depthwise_conv2d_nchw.fdefault)
-
-def depthwise_conv2d_cuda(cfg, data, kernel, strides, padding, dilation, layout='NCHW', out_dtype='float32', algo=-1):
-    """Depthwise Conv2D operator for cuda backend.
-
-    Parameters
-    ----------
-    cfg: ConfigEntity
-        The config for this template
-
-    data : tvm.Tensor
-        4-D with shape [batch, in_channel, in_height, in_width] or
-        5-D with shape [batch, ic_chunk, in_height, in_width, ic_block]
-
-    kernel : tvm.Tensor
-        4-D with shape [num_filter, in_channel, filter_height, filter_width] or
-        6-D with shape [num_filter_chunk, in_channel_chunk, filter_height,
-        filter_width, num_filter_block, in_channel_block]
-
-    strides : int or a list/tuple of two ints
-        stride size, or [stride_height, stride_width]
-
-    padding : int or a list/tuple of two ints
-        padding size, or [pad_height, pad_width]
-
-    dilation: int or a list/tuple of two ints
-        dilation size, or [dilation_height, dilation_width]
-
-    layout : str
-        layout of data
-
-    out_dtype: str
-        The output type. This is used for mixed precision.
-
-    Returns
-    -------
-    output : tvm.Tensor
-        4-D with shape [batch, out_channel, out_height, out_width]
-    """
-    target = tvm.target.current_target()
-
-    if "cudnn" in target.libs:
-        # group_count = in_channel for depthwise
-        if layout == 'NCHW':
-            tensor_format = 0 # CUDNN_TENSOR_NCHW
-            N, group_count, H, W = get_const_tuple(data.shape)
-        elif layout == 'NHWC':
-            tensor_format = 1 # CUDNN_TENSOR_NHWC
-            N, H, W, group_count = get_const_tuple(data.shape)
-        else:
-            raise ValueError("Unsupported layout %s in cudnn" % layout)
-        CO, CI, KH, KW = get_const_tuple(kernel.shape)
-
-        # handle dilation
-        stride_h, stride_w = (strides, strides) if isinstance(strides, int) else strides
-        pad_h, pad_w = (padding, padding) if isinstance(padding, int) else padding
-        dilation_h, dilation_w = (dilation, dilation) if isinstance(dilation, int) else dilation
-
-        # OH = (H + 2 * pad_h - KH) // stride_h + 1
-        # OW = (W + 2 * pad_w - KW) // stride_w + 1
-        # cfg.add_flop(2 * N * OH * OW * CO * CI * ((KH - 1) * dilation_h + 1) *\
-        #             ((KW - 1) * dilation_w + 1))
-
-        return cudnn.grouped_conv2d_forward(data,
-                                            kernel,
-                                            group_count,
-                                            stride_h,
-                                            stride_w,
-                                            pad_h,
-                                            pad_w,
-                                            dilation_h,
-                                            dilation_w,
-                                            conv_mode=1,
-                                            tensor_format=tensor_format,
-                                            algo=algo)  # let CUDNN choose the best algo
-
-=======
 @autotvm.register_topi_compute("depthwise_conv2d_nchw.cuda")
 def depthwise_conv2d_nchw(cfg, data, kernel, strides, padding, dilation, out_dtype):
     """Compute depthwise_conv2d with NCHW layout."""
     return nn.depthwise_conv2d_nchw(data, kernel, strides, padding, dilation, out_dtype)
->>>>>>> 997a14ed
 
 @autotvm.register_topi_schedule("depthwise_conv2d_nchw.cuda")
 def schedule_depthwise_conv2d_nchw(cfg, outs):
     """Schedule for depthwise_conv2d nchw forward.
-
     Parameters
     ----------
     outs: Array of Tensor
         The computation graph description of depthwise_conv2d
         in the format of an array of tensors.
-
     Returns
     -------
     s: Schedule
         The computation schedule for depthwise_conv2d nchw.
     """
-<<<<<<< HEAD
-    target = tvm.target.current_target()
-    if 'cudnn' in target.libs:
-        return generic.schedule_extern(outs)
-
-    outs = [outs] if isinstance(outs, tvm.tensor.Tensor) else outs
-    s = tvm.create_schedule([x.op for x in outs])
-=======
     outs = [outs] if isinstance(outs, te.tensor.Tensor) else outs
     s = te.create_schedule([x.op for x in outs])
->>>>>>> 997a14ed
 
     def _callback(op):
         if op.tag == 'depthwise_conv2d_nchw':
@@ -226,13 +134,11 @@
 
 def schedule_depthwise_conv2d_nhwc(outs):
     """Schedule for depthwise_conv2d nhwc forward.
-
     Parameters
     ----------
     outs: Array of Tensor
         The computation graph description of depthwise_conv2d
         in the format of an array of tensors.
-
     Returns
     -------
     s: Schedule
@@ -290,12 +196,7 @@
             if OP not in s.outputs:
                 s[OP].compute_inline()
             for tensor in OP.input_tensors:
-<<<<<<< HEAD
-                # if isinstance(tensor.op, tvm.tensor.ComputeOp) and tensor.op not in scheduled_ops:
-                if tensor.op.input_tensors and tensor.op not in scheduled_ops:
-=======
                 if isinstance(tensor.op, te.tensor.ComputeOp) and tensor.op not in scheduled_ops:
->>>>>>> 997a14ed
                     traverse(tensor.op)
         # schedule depthwise_conv2d
         if OP.tag == 'depthwise_conv2d_nhwc':
@@ -314,13 +215,11 @@
 
 def schedule_depthwise_conv2d_backward_input_nhwc(outs):
     """Schedule for depthwise_conv2d nhwc backward wrt input.
-
     Parameters
     ----------
     outs: Array of Tensor
         The computation graph description of depthwise_conv2d
         backward wrt input in the format of an array of tensors.
-
     Returns
     -------
     s: Schedule
@@ -359,13 +258,11 @@
 
 def schedule_depthwise_conv2d_backward_weight_nhwc(outs):
     """Schedule for depthwise_conv2d nhwc backward wrt weight.
-
     Parameters
     ----------
     outs: Array of Tensor
         The computation graph description of depthwise_conv2d
         backward wrt weight in the format of an array of tensors.
-
     Returns
     -------
     s: Schedule
