--- conflicted
+++ resolved
@@ -168,18 +168,10 @@
     traverse_inline(s, outs[0].op, _callback)
     return s
 
-<<<<<<< HEAD
 @autotvm.register_topi_schedule(generic.schedule_conv2d_nhwc, ["cuda", "gpu"],
                                 ["direct", 'winograd', "int8"])
 def schedule_conv2d_nhwc_cuda(cfg, outs):
     """TOPI schedule callback of conv2d for cuda gpu
-=======
-
-@autotvm.register_topi_schedule(generic.schedule_conv2d_nhwc, ["cuda", "gpu"],
-                                ["direct"])
-def schedule_conv2d_nhwc_cuda(cfg, outs):
-    """TOPI schedule for CUDA conv2d_nhwc
->>>>>>> 41835d17
 
     Parameters
     ----------
@@ -195,11 +187,7 @@
     s: Schedule
         The computation schedule for conv2d.
     """
-<<<<<<< HEAD
     target = tvm.target.current_target()
-=======
-    target = tvm.target.Target.current()
->>>>>>> 41835d17
     if 'cudnn' in target.libs:
         return generic.schedule_extern(outs)
 
@@ -208,7 +196,6 @@
 
     def _callback(op):
         if op.tag == 'conv2d_nhwc':
-<<<<<<< HEAD
             schedule_direct_cuda_nhwc(cfg, s, op.output(0))
         else:
             raise RuntimeError("Currently not supporting winograd and int8 for NHWC")
@@ -216,9 +203,7 @@
         #     schedule_winograd_cuda(cfg, s, op.output(0), pre_computed=False)
         # if op.tag == "conv2d_NCHWc_int8":
         #     schedule_conv2d_NCHWc_int8(cfg, s, op.output(0))
-=======
             schedule_direct_cuda(cfg, s, op.output(0))
->>>>>>> 41835d17
 
     traverse_inline(s, outs[0].op, _callback)
     return s