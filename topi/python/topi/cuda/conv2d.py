# Licensed to the Apache Software Foundation (ASF) under one
# or more contributor license agreements.  See the NOTICE file
# distributed with this work for additional information
# regarding copyright ownership.  The ASF licenses this file
# to you under the Apache License, Version 2.0 (the
# "License"); you may not use this file except in compliance
# with the License.  You may obtain a copy of the License at
#
#   http://www.apache.org/licenses/LICENSE-2.0
#
# Unless required by applicable law or agreed to in writing,
# software distributed under the License is distributed on an
# "AS IS" BASIS, WITHOUT WARRANTIES OR CONDITIONS OF ANY
# KIND, either express or implied.  See the License for the
# specific language governing permissions and limitations
# under the License.
# pylint: disable=invalid-name, unused-argument
"""Compute definition for conv2d with cuda backend"""
from tvm import te
from tvm import autotvm
from tvm.contrib import cudnn

from .. import nn, generic
from ..nn.util import get_pad_tuple
from ..util import get_const_tuple, traverse_inline
<<<<<<< HEAD

from .conv2d_direct import schedule_direct_cuda_nchw, schedule_direct_cuda_nhwc
from .conv2d_winograd import winograd_cuda, schedule_winograd_cuda
from .conv2d_int8 import conv2d_NCHWc_int8, schedule_conv2d_NCHWc_int8


@autotvm.register_topi_compute(nn.conv2d, ['cuda', 'gpu'], ['direct', 'winograd', 'int8'])
def conv2d_cuda(cfg, data, kernel, strides, padding, dilation, layout='NCHW', out_dtype='float32', algo=-1):
    """Conv2D operator for cuda backend.

    Parameters
    ----------
    cfg: ConfigEntity
        The config for this template

    data : tvm.Tensor
        4-D with shape [batch, in_channel, in_height, in_width] or
        5-D with shape [batch, ic_chunk, in_height, in_width, ic_block]

    kernel : tvm.Tensor
        4-D with shape [num_filter, in_channel, filter_height, filter_width] or
        6-D with shape [num_filter_chunk, in_channel_chunk, filter_height,
        filter_width, num_filter_block, in_channel_block]

    strides : int or a list/tuple of two ints
        stride size, or [stride_height, stride_width]
=======
from .conv2d_direct import schedule_direct_cuda
>>>>>>> 62424611


@autotvm.register_topi_compute("conv2d_nchw.cuda")
def conv2d_nchw(cfg, data, kernel, strides, padding, dilation, out_dtype='float32'):
    """Compute conv2d with NCHW layout"""
    return nn.conv2d_nchw(data, kernel, strides, padding, dilation, out_dtype)


<<<<<<< HEAD
    out_dtype: str
        The output type. This is used for mixed precision.

    Returns
    -------
    output : tvm.Tensor
        4-D with shape [batch, out_channel, out_height, out_width]
    """
    target = tvm.target.Target.current()

    if "cudnn" in target.libs:
        if layout == 'NCHW':
            tensor_format = 0 # CUDNN_TENSOR_NCHW
            N, _, H, W = get_const_tuple(data.shape)
        elif layout == 'NHWC':
            tensor_format = 1 # CUDNN_TENSOR_NHWC
            N, H, W, _ = get_const_tuple(data.shape)
        else:
            raise ValueError("Unsupported layout %s in cudnn" % layout)
        CO, CI, KH, KW = get_const_tuple(kernel.shape)

        # handle dilation
        stride_h, stride_w = (strides, strides) if isinstance(strides, int) else strides
        dilation_h, dilation_w = (dilation, dilation) if isinstance(dilation, int) else dilation

        if isinstance(padding, (list, tuple)) and len(padding) == 4 and \
           (padding[0] != padding[2] or padding[1] != padding[3]):
            raise ValueError("Cudnn doesn't support asymmetric padding.")
        pt, pl, pb, pr = get_pad_tuple(padding, (KH, KW))
        OH = (H + pt + pb - KH) // stride_h + 1
        OW = (W + pl + pr - KW) // stride_w + 1
        cfg.add_flop(2 * N * OH * OW * CO * CI * ((KH - 1) * dilation_h + 1) *\
                    ((KW - 1) * dilation_w + 1))

        if data.dtype == "int8" or kernel.dtype == "int8":
            if layout == 'NCHW':
                raise ValueError("NCHW layout do not support int8 in cudnn")
            dtype = "int32"
        else:
            dtype = data.dtype

        return cudnn.conv_forward(data,
                                  kernel,
                                  [pt, pl], # cudnn padding pt, pl on both sides of input
                                  [stride_h, stride_w],
                                  [dilation_h, dilation_w],
                                  conv_mode=1,
                                  tensor_format=tensor_format,
                                  algo=algo,         # let CUDNN choose the best algo
                                  conv_dtype=dtype)

    if cfg.template_key == 'winograd':
        return winograd_cuda(cfg, data, kernel, strides, padding, dilation, layout, out_dtype,
                             pre_computed=False)
    if cfg.template_key == 'int8':
        if (data.dtype == 'int8' or data.dtype == 'uint8'):
            return conv2d_NCHWc_int8(
                cfg, data, kernel, strides, padding, dilation, layout, out_dtype)

    if layout == 'NCHW':
        return nn.conv2d_nchw(data, kernel, strides, padding, dilation, out_dtype)
    if layout == 'NHWC':
        return nn.conv2d_nhwc(data, kernel, strides, padding, dilation, out_dtype)
    if layout == 'HWCN':
        return nn.conv2d_hwcn(data, kernel, strides, padding, dilation, out_dtype)
    if layout == 'NHWC':
        return nn.conv2d_nhwc(data, kernel, strides, padding, dilation, out_dtype)
    raise ValueError("not support this layout {} yet".format(layout))


@autotvm.register_topi_schedule(generic.schedule_conv2d_nchw, ["cuda", "gpu"],
                                ["direct", 'winograd', "int8"])
def schedule_conv2d_nchw_cuda(cfg, outs):
    """TOPI schedule callback of conv2d for cuda gpu

    Parameters
    ----------
    cfg: ConfigEntity
        The config for this template

    outs: Array of Tensor
        The computation graph description of conv2d
        in the format of an array of tensors.

    Returns
    -------
    s: Schedule
        The computation schedule for conv2d.
    """
    target = tvm.target.Target.current()
    if 'cudnn' in target.libs:
        return generic.schedule_extern(outs)

    outs = [outs] if isinstance(outs, tvm.tensor.Tensor) else outs
    s = tvm.create_schedule([x.op for x in outs])

    def _callback(op):
        if op.tag == 'conv2d_nchw':
            schedule_direct_cuda_nchw(cfg, s, op.output(0))
        if op.tag == 'conv2d_nchw_winograd':
            schedule_winograd_cuda(cfg, s, op.output(0), pre_computed=False)
        if op.tag == "conv2d_NCHWc_int8":
            schedule_conv2d_NCHWc_int8(cfg, s, op.output(0))
=======
@autotvm.register_topi_schedule("conv2d_nchw.cuda")
def schedule_conv2d_nchw(cfg, outs):
    """Create the schedule for conv2d_nchw"""
    outs = [outs] if isinstance(outs, te.tensor.Tensor) else outs
    s = te.create_schedule([x.op for x in outs])

    def _callback(op):
        if op.tag == 'conv2d_nchw':
            schedule_direct_cuda(cfg, s, op.output(0))
>>>>>>> 62424611

    traverse_inline(s, outs[0].op, _callback)
    return s

<<<<<<< HEAD
@autotvm.register_topi_schedule(generic.schedule_conv2d_nhwc, ["cuda", "gpu"],
                                ["direct", 'winograd', "int8"])
def schedule_conv2d_nhwc_cuda(cfg, outs):
    """TOPI schedule callback of conv2d for cuda gpu

    Parameters
    ----------
    cfg: ConfigEntity
        The config for this template

    outs: Array of Tensor
        The computation graph description of conv2d
        in the format of an array of tensors.

    Returns
    -------
    s: Schedule
        The computation schedule for conv2d.
    """
    target = tvm.target.current_target()
    if 'cudnn' in target.libs:
        return generic.schedule_extern(outs)

    outs = [outs] if isinstance(outs, tvm.tensor.Tensor) else outs
    s = tvm.create_schedule([x.op for x in outs])

    def _callback(op):
        if op.tag == 'conv2d_nhwc':
            schedule_direct_cuda_nhwc(cfg, s, op.output(0))
        else:
            raise RuntimeError("Currently not supporting winograd and int8 for NHWC")
        # if op.tag == 'conv2d_nchw_winograd':
        #     schedule_winograd_cuda(cfg, s, op.output(0), pre_computed=False)
        # if op.tag == "conv2d_NCHWc_int8":
        #     schedule_conv2d_NCHWc_int8(cfg, s, op.output(0))
            schedule_direct_cuda(cfg, s, op.output(0))
=======

# TODO(@alexgl-github): It's invalid to call schedule_direct_cuda for NHWC layout
#  as it assumes the input layout to be NCHW. Please fix this.
# @autotvm.register_topi_compute("conv2d_nhwc.cuda")
# def conv2d_nhwc(cfg, data, kernel, strides, padding, dilation, out_dtype='float32'):
#     return nn.conv2d_nhwc(data, kernel, strides, padding, dilation, out_dtype)
#
#
# @autotvm.register_topi_schedule("conv2d_nhwc.cuda")
# def schedule_conv2d_nhwc(cfg, outs):
#     outs = [outs] if isinstance(outs, te.tensor.Tensor) else outs
#     s = te.create_schedule([x.op for x in outs])
#
#     def _callback(op):
#         if op.tag == 'conv2d_nhwc':
#             schedule_direct_cuda(cfg, s, op.output(0))
#
#     traverse_inline(s, outs[0].op, _callback)
#     return s

>>>>>>> 62424611

@autotvm.register_topi_compute("conv2d_cudnn.cuda")
def conv2d_cudnn(cfg, data, kernel, strides, padding, dilation, layout='NCHW',
                 out_dtype='float32'):
    """Compute conv2d using CuDNN library"""
    if layout == 'NCHW':
        tensor_format = 0 # CUDNN_TENSOR_NCHW
        N, _, H, W = get_const_tuple(data.shape)
    elif layout == 'NHWC':
        tensor_format = 1 # CUDNN_TENSOR_NHWC
        N, H, W, _ = get_const_tuple(data.shape)
    else:
        raise ValueError("Unsupported layout %s in cudnn" % layout)
    CO, CI, KH, KW = get_const_tuple(kernel.shape)

    # handle dilation
    stride_h, stride_w = (strides, strides) if isinstance(strides, int) else strides
    dilation_h, dilation_w = (dilation, dilation) if isinstance(dilation, int) else dilation

    if isinstance(padding, (list, tuple)) and len(padding) == 4 and \
            (padding[0] != padding[2] or padding[1] != padding[3]):
        raise ValueError("Cudnn doesn't support asymmetric padding.")
    pt, pl, pb, pr = get_pad_tuple(padding, (KH, KW))
    OH = (H + pt + pb - KH) // stride_h + 1
    OW = (W + pl + pr - KW) // stride_w + 1
    cfg.add_flop(2 * N * OH * OW * CO * CI * ((KH - 1) * dilation_h + 1) * \
                 ((KW - 1) * dilation_w + 1))

    if data.dtype == "int8" or kernel.dtype == "int8":
        if layout == 'NCHW':
            raise ValueError("NCHW layout do not support int8 in cudnn")
        dtype = "int32"
    else:
        dtype = data.dtype

    return cudnn.conv_forward(data,
                              kernel,
                              [pt, pl], # cudnn padding pt, pl on both sides of input
                              [stride_h, stride_w],
                              [dilation_h, dilation_w],
                              conv_mode=1,
                              tensor_format=tensor_format,
                              algo=-1,         # let CUDNN choose the best algo
                              conv_dtype=dtype)


@autotvm.register_topi_schedule("conv2d_cudnn.cuda")
def schedule_conv2d_cudnn(cfg, outs):
    """Create the schedule for conv2d_cudnn"""
    return generic.schedule_extern(outs)<|MERGE_RESOLUTION|>--- conflicted
+++ resolved
@@ -23,36 +23,7 @@
 from .. import nn, generic
 from ..nn.util import get_pad_tuple
 from ..util import get_const_tuple, traverse_inline
-<<<<<<< HEAD
-
-from .conv2d_direct import schedule_direct_cuda_nchw, schedule_direct_cuda_nhwc
-from .conv2d_winograd import winograd_cuda, schedule_winograd_cuda
-from .conv2d_int8 import conv2d_NCHWc_int8, schedule_conv2d_NCHWc_int8
-
-
-@autotvm.register_topi_compute(nn.conv2d, ['cuda', 'gpu'], ['direct', 'winograd', 'int8'])
-def conv2d_cuda(cfg, data, kernel, strides, padding, dilation, layout='NCHW', out_dtype='float32', algo=-1):
-    """Conv2D operator for cuda backend.
-
-    Parameters
-    ----------
-    cfg: ConfigEntity
-        The config for this template
-
-    data : tvm.Tensor
-        4-D with shape [batch, in_channel, in_height, in_width] or
-        5-D with shape [batch, ic_chunk, in_height, in_width, ic_block]
-
-    kernel : tvm.Tensor
-        4-D with shape [num_filter, in_channel, filter_height, filter_width] or
-        6-D with shape [num_filter_chunk, in_channel_chunk, filter_height,
-        filter_width, num_filter_block, in_channel_block]
-
-    strides : int or a list/tuple of two ints
-        stride size, or [stride_height, stride_width]
-=======
 from .conv2d_direct import schedule_direct_cuda
->>>>>>> 62424611
 
 
 @autotvm.register_topi_compute("conv2d_nchw.cuda")
@@ -61,111 +32,6 @@
     return nn.conv2d_nchw(data, kernel, strides, padding, dilation, out_dtype)
 
 
-<<<<<<< HEAD
-    out_dtype: str
-        The output type. This is used for mixed precision.
-
-    Returns
-    -------
-    output : tvm.Tensor
-        4-D with shape [batch, out_channel, out_height, out_width]
-    """
-    target = tvm.target.Target.current()
-
-    if "cudnn" in target.libs:
-        if layout == 'NCHW':
-            tensor_format = 0 # CUDNN_TENSOR_NCHW
-            N, _, H, W = get_const_tuple(data.shape)
-        elif layout == 'NHWC':
-            tensor_format = 1 # CUDNN_TENSOR_NHWC
-            N, H, W, _ = get_const_tuple(data.shape)
-        else:
-            raise ValueError("Unsupported layout %s in cudnn" % layout)
-        CO, CI, KH, KW = get_const_tuple(kernel.shape)
-
-        # handle dilation
-        stride_h, stride_w = (strides, strides) if isinstance(strides, int) else strides
-        dilation_h, dilation_w = (dilation, dilation) if isinstance(dilation, int) else dilation
-
-        if isinstance(padding, (list, tuple)) and len(padding) == 4 and \
-           (padding[0] != padding[2] or padding[1] != padding[3]):
-            raise ValueError("Cudnn doesn't support asymmetric padding.")
-        pt, pl, pb, pr = get_pad_tuple(padding, (KH, KW))
-        OH = (H + pt + pb - KH) // stride_h + 1
-        OW = (W + pl + pr - KW) // stride_w + 1
-        cfg.add_flop(2 * N * OH * OW * CO * CI * ((KH - 1) * dilation_h + 1) *\
-                    ((KW - 1) * dilation_w + 1))
-
-        if data.dtype == "int8" or kernel.dtype == "int8":
-            if layout == 'NCHW':
-                raise ValueError("NCHW layout do not support int8 in cudnn")
-            dtype = "int32"
-        else:
-            dtype = data.dtype
-
-        return cudnn.conv_forward(data,
-                                  kernel,
-                                  [pt, pl], # cudnn padding pt, pl on both sides of input
-                                  [stride_h, stride_w],
-                                  [dilation_h, dilation_w],
-                                  conv_mode=1,
-                                  tensor_format=tensor_format,
-                                  algo=algo,         # let CUDNN choose the best algo
-                                  conv_dtype=dtype)
-
-    if cfg.template_key == 'winograd':
-        return winograd_cuda(cfg, data, kernel, strides, padding, dilation, layout, out_dtype,
-                             pre_computed=False)
-    if cfg.template_key == 'int8':
-        if (data.dtype == 'int8' or data.dtype == 'uint8'):
-            return conv2d_NCHWc_int8(
-                cfg, data, kernel, strides, padding, dilation, layout, out_dtype)
-
-    if layout == 'NCHW':
-        return nn.conv2d_nchw(data, kernel, strides, padding, dilation, out_dtype)
-    if layout == 'NHWC':
-        return nn.conv2d_nhwc(data, kernel, strides, padding, dilation, out_dtype)
-    if layout == 'HWCN':
-        return nn.conv2d_hwcn(data, kernel, strides, padding, dilation, out_dtype)
-    if layout == 'NHWC':
-        return nn.conv2d_nhwc(data, kernel, strides, padding, dilation, out_dtype)
-    raise ValueError("not support this layout {} yet".format(layout))
-
-
-@autotvm.register_topi_schedule(generic.schedule_conv2d_nchw, ["cuda", "gpu"],
-                                ["direct", 'winograd', "int8"])
-def schedule_conv2d_nchw_cuda(cfg, outs):
-    """TOPI schedule callback of conv2d for cuda gpu
-
-    Parameters
-    ----------
-    cfg: ConfigEntity
-        The config for this template
-
-    outs: Array of Tensor
-        The computation graph description of conv2d
-        in the format of an array of tensors.
-
-    Returns
-    -------
-    s: Schedule
-        The computation schedule for conv2d.
-    """
-    target = tvm.target.Target.current()
-    if 'cudnn' in target.libs:
-        return generic.schedule_extern(outs)
-
-    outs = [outs] if isinstance(outs, tvm.tensor.Tensor) else outs
-    s = tvm.create_schedule([x.op for x in outs])
-
-    def _callback(op):
-        if op.tag == 'conv2d_nchw':
-            schedule_direct_cuda_nchw(cfg, s, op.output(0))
-        if op.tag == 'conv2d_nchw_winograd':
-            schedule_winograd_cuda(cfg, s, op.output(0), pre_computed=False)
-        if op.tag == "conv2d_NCHWc_int8":
-            schedule_conv2d_NCHWc_int8(cfg, s, op.output(0))
-=======
 @autotvm.register_topi_schedule("conv2d_nchw.cuda")
 def schedule_conv2d_nchw(cfg, outs):
     """Create the schedule for conv2d_nchw"""
@@ -175,49 +41,10 @@
     def _callback(op):
         if op.tag == 'conv2d_nchw':
             schedule_direct_cuda(cfg, s, op.output(0))
->>>>>>> 62424611
 
     traverse_inline(s, outs[0].op, _callback)
     return s
 
-<<<<<<< HEAD
-@autotvm.register_topi_schedule(generic.schedule_conv2d_nhwc, ["cuda", "gpu"],
-                                ["direct", 'winograd', "int8"])
-def schedule_conv2d_nhwc_cuda(cfg, outs):
-    """TOPI schedule callback of conv2d for cuda gpu
-
-    Parameters
-    ----------
-    cfg: ConfigEntity
-        The config for this template
-
-    outs: Array of Tensor
-        The computation graph description of conv2d
-        in the format of an array of tensors.
-
-    Returns
-    -------
-    s: Schedule
-        The computation schedule for conv2d.
-    """
-    target = tvm.target.current_target()
-    if 'cudnn' in target.libs:
-        return generic.schedule_extern(outs)
-
-    outs = [outs] if isinstance(outs, tvm.tensor.Tensor) else outs
-    s = tvm.create_schedule([x.op for x in outs])
-
-    def _callback(op):
-        if op.tag == 'conv2d_nhwc':
-            schedule_direct_cuda_nhwc(cfg, s, op.output(0))
-        else:
-            raise RuntimeError("Currently not supporting winograd and int8 for NHWC")
-        # if op.tag == 'conv2d_nchw_winograd':
-        #     schedule_winograd_cuda(cfg, s, op.output(0), pre_computed=False)
-        # if op.tag == "conv2d_NCHWc_int8":
-        #     schedule_conv2d_NCHWc_int8(cfg, s, op.output(0))
-            schedule_direct_cuda(cfg, s, op.output(0))
-=======
 
 # TODO(@alexgl-github): It's invalid to call schedule_direct_cuda for NHWC layout
 #  as it assumes the input layout to be NCHW. Please fix this.
@@ -238,7 +65,6 @@
 #     traverse_inline(s, outs[0].op, _callback)
 #     return s
 
->>>>>>> 62424611
 
 @autotvm.register_topi_compute("conv2d_cudnn.cuda")
 def conv2d_cudnn(cfg, data, kernel, strides, padding, dilation, layout='NCHW',
