# Licensed to the Apache Software Foundation (ASF) under one
# or more contributor license agreements.  See the NOTICE file
# distributed with this work for additional information
# regarding copyright ownership.  The ASF licenses this file
# to you under the Apache License, Version 2.0 (the
# "License"); you may not use this file except in compliance
# with the License.  You may obtain a copy of the License at
#
#   http://www.apache.org/licenses/LICENSE-2.0
#
# Unless required by applicable law or agreed to in writing,
# software distributed under the License is distributed on an
# "AS IS" BASIS, WITHOUT WARRANTIES OR CONDITIONS OF ANY
# KIND, either express or implied.  See the License for the
# specific language governing permissions and limitations
# under the License.
import tvm
from tvm import te
from tvm.contrib import cudnn
from tvm.contrib.nvcc import have_fp16
import numpy as np
import topi.testing

def verify_conv2d(data_dtype, conv_dtype, tensor_format=0, groups=1):
    in_channel = 4
    out_channel = 16
    filter_h = 3
    filter_w = 3
    pad_h = 1
    pad_w = 1
    stride_h = 1
    stride_w = 1
    dilation_h = 1
    dilation_w = 1
    batch = 3
    height = 32
    width = 32

    if not tvm.runtime.enabled("cuda"):
        print("skip because cuda is not enabled...")
        return
    if not tvm.get_global_func("tvm.contrib.cudnn.conv.output_shape", True):
        print("skip because cudnn is not enabled...")
        return
    if data_dtype == "float16" and not have_fp16(tvm.gpu(0).compute_version):
        print("Skip because gpu does not have fp16 support")
        return

    # schedule
    if tensor_format == 0:
        xshape = [batch, in_channel, height, width]
        wshape = [out_channel, in_channel // groups, filter_h, filter_w]
    else:
        xshape = [batch, height, width, in_channel]
        wshape = [out_channel, filter_h, filter_w, in_channel // groups]

    X = te.placeholder(xshape, name='X', dtype=data_dtype)
    W = te.placeholder(wshape, name='W', dtype=data_dtype)
    Y = cudnn.conv_forward(X,
                           W,
                           [pad_h, pad_w],
                           [stride_h, stride_w],
                           [dilation_h, dilation_w],
                           conv_mode=1,
                           tensor_format=tensor_format,
                           conv_dtype=conv_dtype,
                           algo=-1,
                           groups=groups)
    yshape = [x.value for x in Y.shape]
    s = te.create_schedule(Y.op)

    # validation
    ctx = tvm.gpu(0)
    f = tvm.build(s, [X, W, Y], "cuda", target_host="llvm", name="conv2d")
    x_np = np.random.uniform(-1, 1, xshape).astype(data_dtype)
    w_np = np.random.uniform(-1, 1, wshape).astype(data_dtype)
    y_np = np.zeros(yshape).astype(data_dtype)
    x = tvm.nd.array(x_np, ctx)
    w = tvm.nd.array(w_np, ctx)
    y = tvm.nd.array(y_np, ctx)
    if tensor_format == 0:
        c_np = topi.testing.conv2d_nchw_python(x_np, w_np, 1, 1, groups=groups)
    elif tensor_format == 1:
        wt = w_np.transpose((1, 2, 3, 0))  #OHWI => HWIO
        c_np = topi.testing.conv2d_nhwc_python(x_np, wt, 1, 1, groups=groups)

    f(x, w, y)
    tvm.testing.assert_allclose(y.asnumpy(), c_np, atol=1e-2, rtol=1e-2)

def test_conv2d():
    verify_conv2d("float32", "float32", tensor_format=0)
    verify_conv2d("float16", "float32", tensor_format=1)
    verify_conv2d("float16", "float16", tensor_format=0)
    verify_conv2d("int8", "int32", tensor_format=1)

    verify_conv2d("float32", "float32", tensor_format=0, groups=2)
    verify_conv2d("float16", "float32", tensor_format=1, groups=2)
    verify_conv2d("float16", "float16", tensor_format=0, groups=2)
    verify_conv2d("int8", "int32", tensor_format=1, groups=2)

def verify_conv3d(data_dtype, conv_dtype, tensor_format=0, groups=1):
    in_channel = 4
    out_channel = 16
    filter_d = 3
    filter_h = 3
    filter_w = 3
    pad_d = 1
    pad_h = 1
    pad_w = 1
    stride_d = 1
    stride_h = 1
    stride_w = 1
    dilation_d = 1
    dilation_h = 1
    dilation_w = 1
    batch = 3
    depth = 32
    height = 32
    width = 32

    if not tvm.runtime.enabled("cuda"):
        print("skip because cuda is not enabled...")
        return
    if not tvm.get_global_func("tvm.contrib.cudnn.conv.output_shape", True):
        print("skip because cudnn is not enabled...")
        return

    # schedule
    xshape = [batch, in_channel, depth, height, width]
    wshape = [out_channel, in_channel // groups, filter_d, filter_h, filter_w]

    X = te.placeholder(xshape, name='X', dtype=data_dtype)
    W = te.placeholder(wshape, name='W', dtype=data_dtype)
    Y = cudnn.conv_forward(X,
                           W,
                           [pad_d, pad_h, pad_w],
                           [stride_d, stride_h, stride_w],
                           [dilation_d, dilation_h, dilation_w],
                           conv_mode=1,
                           tensor_format=tensor_format,
                           algo=-1,
                           conv_dtype=conv_dtype,
                           groups=groups)
    yshape = [x.value for x in Y.shape]
    s = te.create_schedule(Y.op)

    # validation
    ctx = tvm.gpu(0)
    f = tvm.build(s, [X, W, Y], "cuda", target_host="llvm", name="conv3d")
    x_np = np.random.uniform(-1, 1, xshape).astype(data_dtype)
    w_np = np.random.uniform(-1, 1, wshape).astype(data_dtype)
    y_np = np.zeros(yshape).astype(data_dtype)
    x = tvm.nd.array(x_np, ctx)
    w = tvm.nd.array(w_np, ctx)
    y = tvm.nd.array(y_np, ctx)
    if tensor_format == 0:
        c_np = topi.testing.conv3d_ncdhw_python(x_np, w_np, 1, 1, groups)
    else:
        raise AssertionError("For now, conv3d tensor format only support: 0(NCHW)")

<<<<<<< HEAD
def test_conv3d():
    verify_conv3d("float32", "float32", tensor_format=0)

def test_grouped_conv2d():
    in_channel = 32
    out_channel = 32

    group_count = in_channel

    filter_h = 3
    filter_w = 3
    pad_h = 1
    pad_w = 1
    stride_h = 1
    stride_w = 1
    dilation_h = 1
    dilation_w = 1

    xshape = [1, 32, 112, 112] # NCHW

    if not tvm.module.enabled("cuda"):
        print("skip because cuda is not enabled...")
        return
    if not tvm.get_global_func("tvm.contrib.cudnn.grouped_conv2d.output_shape", True):
        print("skip because cudnn is not enabled...")
        return
    wshape = cudnn.grouped_conv2d_w_shape(group_count,
                                          in_channel,
                                          out_channel,
                                          filter_h,
                                          filter_w)

    X = tvm.placeholder(xshape, name='X')
    W = tvm.placeholder(wshape, name='W')
    Y = cudnn.grouped_conv2d_forward(X,
                                     W,
                                     group_count,
                                     stride_h,
                                     stride_w,
                                     pad_h,
                                     pad_w,
                                     dilation_h,
                                     dilation_w,
                                     conv_mode=1,
                                     tensor_format=0,
                                     algo=1)
    yshape = [x.value for x in Y.shape]
    s =  tvm.create_schedule(Y.op)
    dtype = X.dtype

    def get_ref_data():
        x_np = np.random.uniform(size=xshape).astype(dtype)
        w_np = np.random.uniform(size=wshape).astype(dtype)
        y_np = topi.testing.depthwise_conv2d_python_nchw(x_np, w_np, stride=[stride_h, stride_w], padding="SAME")

        return x_np, w_np, y_np
    x_np, w_np, y_np = get_ref_data()
    
    def verify():
        ctx = tvm.gpu(0)
        x = tvm.nd.array(x_np, ctx)
        w = tvm.nd.array(w_np, ctx)
        y = tvm.nd.array(np.zeros(yshape, dtype=dtype), ctx)
        f = tvm.build(s, [X, W, Y], "cuda", target_host="llvm", name="grouped_conv2d")
        f(x, w, y)
        np.testing.assert_allclose(y.asnumpy(), y_np, rtol=1e-5)
    
    verify()
=======
    f(x, w, y)
    tvm.testing.assert_allclose(y.asnumpy(), c_np, atol=3e-5, rtol=1e-4)

def test_conv3d():
    verify_conv3d("float32", "float32", tensor_format=0)
    verify_conv3d("float32", "float32", tensor_format=0, groups=2)
>>>>>>> cf5c63b4

def verify_softmax(shape, axis, dtype="float32"):
    A = te.placeholder(shape, dtype=dtype, name='A')
    B = cudnn.softmax(A, axis)
    s = te.create_schedule([B.op])

    ctx = tvm.gpu(0)
    a_np = np.random.uniform(size=shape).astype(dtype)
    b_np = topi.testing.softmax_python(a_np)
    a = tvm.nd.array(a_np, ctx)
    b = tvm.nd.array(b_np, ctx)
    f = tvm.build(s, [A, B], "cuda", target_host="llvm", name="softmax")
    f(a, b)
    tvm.testing.assert_allclose(b.asnumpy(), b_np, rtol=1e-3)

def verify_softmax_4d(shape, dtype="float32"):
    A = te.placeholder(shape, dtype=dtype, name='A')
    B = cudnn.softmax(A, axis=1)
    s = te.create_schedule([B.op])

    ctx = tvm.gpu(0)
    n, c, h, w = shape
    a_np = np.random.uniform(size=shape).astype(dtype)
    b_np = topi.testing.softmax_python(a_np.transpose(0, 2, 3, 1).reshape(h*w, c))
    b_np = b_np.reshape(n, h, w, c).transpose(0, 3, 1, 2)
    a = tvm.nd.array(a_np, ctx)
    b = tvm.nd.array(b_np, ctx)
    f = tvm.build(s, [A, B], "cuda", target_host="llvm", name="softmax")
    f(a, b)
    tvm.testing.assert_allclose(b.asnumpy(), b_np, rtol=1e-3)

def test_softmax():
    if not tvm.runtime.enabled("cuda"):
        print("skip because cuda is not enabled...")
        return
    if not tvm.get_global_func("tvm.contrib.cudnn.conv.output_shape", True):
        print("skip because cudnn is not enabled...")
        return

    verify_softmax((32, 10), -1)
    verify_softmax((3, 4), -1)
    verify_softmax((1, 5), -1, "float64")
    verify_softmax_4d((1, 16, 256, 256))
    verify_softmax_4d((1, 16, 256, 256), "float64")

if __name__ == "__main__":
    test_conv2d()
    test_conv3d()
    test_grouped_conv2d()
    test_softmax()<|MERGE_RESOLUTION|>--- conflicted
+++ resolved
@@ -158,7 +158,6 @@
     else:
         raise AssertionError("For now, conv3d tensor format only support: 0(NCHW)")
 
-<<<<<<< HEAD
 def test_conv3d():
     verify_conv3d("float32", "float32", tensor_format=0)
 
@@ -227,14 +226,6 @@
         np.testing.assert_allclose(y.asnumpy(), y_np, rtol=1e-5)
     
     verify()
-=======
-    f(x, w, y)
-    tvm.testing.assert_allclose(y.asnumpy(), c_np, atol=3e-5, rtol=1e-4)
-
-def test_conv3d():
-    verify_conv3d("float32", "float32", tensor_format=0)
-    verify_conv3d("float32", "float32", tensor_format=0, groups=2)
->>>>>>> cf5c63b4
 
 def verify_softmax(shape, axis, dtype="float32"):
     A = te.placeholder(shape, dtype=dtype, name='A')
