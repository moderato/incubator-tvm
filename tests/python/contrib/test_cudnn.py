# Licensed to the Apache Software Foundation (ASF) under one
# or more contributor license agreements.  See the NOTICE file
# distributed with this work for additional information
# regarding copyright ownership.  The ASF licenses this file
# to you under the Apache License, Version 2.0 (the
# "License"); you may not use this file except in compliance
# with the License.  You may obtain a copy of the License at
#
#   http://www.apache.org/licenses/LICENSE-2.0
#
# Unless required by applicable law or agreed to in writing,
# software distributed under the License is distributed on an
# "AS IS" BASIS, WITHOUT WARRANTIES OR CONDITIONS OF ANY
# KIND, either express or implied.  See the License for the
# specific language governing permissions and limitations
# under the License.
import tvm
from tvm import te
from tvm.contrib import cudnn
import numpy as np
import topi.testing


def verify_conv2d(data_dtype, conv_dtype, tensor_format=0):
    in_channel = 4
    out_channel = 16
    filter_h = 3
    filter_w = 3
    pad_h = 1
    pad_w = 1
    stride_h = 1
    stride_w = 1
    dilation_h = 1
    dilation_w = 1
    batch = 3
    height = 32
    weight = 32

    if not tvm.runtime.enabled("cuda"):
        print("skip because cuda is not enabled...")
        return
    if not tvm.get_global_func("tvm.contrib.cudnn.conv.output_shape", True):
        print("skip because cudnn is not enabled...")
        return
    if tensor_format == 0:
        xshape = [batch, in_channel, height, weight]
        wshape = [out_channel, in_channel, filter_h, filter_w]
    else:
        xshape = [batch, height, weight, in_channel]
        wshape = [out_channel, filter_h, filter_w, in_channel]

    X = te.placeholder(xshape, name='X', dtype=data_dtype)
    W = te.placeholder(wshape, name='W', dtype=data_dtype)
    Y = cudnn.conv_forward(X,
                           W,
                           [pad_h, pad_w],
                           [stride_h, stride_w],
                           [dilation_h, dilation_w],
                           conv_mode=1,
                           tensor_format=tensor_format,
                           conv_dtype=conv_dtype,
                           algo=-1)
    yshape = [x.value for x in Y.shape]
    s = te.create_schedule(Y.op)

    def verify():
        ctx = tvm.gpu(0)
        f = tvm.build(s, [X, W, Y], "cuda", target_host="llvm", name="conv2d")
        x_np = np.random.uniform(-1, 1, xshape).astype(data_dtype)
        w_np = np.random.uniform(-1, 1, wshape).astype(data_dtype)
        y_np = np.zeros(yshape).astype(data_dtype)
        x = tvm.nd.array(x_np, ctx)
        w = tvm.nd.array(w_np, ctx)
        y = tvm.nd.array(y_np, ctx)
        if tensor_format == 0:
            c_np = topi.testing.conv2d_nchw_python(x_np, w_np, 1, 1)
        elif tensor_format == 1:
            wt = w_np.transpose((1, 2, 3, 0))  #OHWI => HWIO
            c_np = topi.testing.conv2d_nhwc_python(x_np, wt, 1, 1)

        f(x, w, y)
        tvm.testing.assert_allclose(y.asnumpy(), c_np, atol=3e-5, rtol=1e-3)

    verify()

def test_conv2d():
    verify_conv2d("float32", "float32", tensor_format=0)
    verify_conv2d("float16", "float32", tensor_format=1)
    #Not pass accuracy test, need check
    #verify_conv2d("float16", "float16", tensor_format=0)
    verify_conv2d("int8", "int32", tensor_format=1)


def verify_conv3d(data_dtype, conv_dtype, tensor_format=0):
    in_channel = 4
    out_channel = 16
    filter_d = 3
    filter_h = 3
    filter_w = 3
    pad_d = 1
    pad_h = 1
    pad_w = 1
    stride_d = 1
    stride_h = 1
    stride_w = 1
    dilation_d = 1
    dilation_h = 1
    dilation_w = 1
    batch = 3
    depth = 32
    height = 32
    weight = 32

    if not tvm.runtime.enabled("cuda"):
        print("skip because cuda is not enabled...")
        return
    if not tvm.get_global_func("tvm.contrib.cudnn.conv.output_shape", True):
        print("skip because cudnn is not enabled...")
        return

    xshape = [batch, in_channel, depth, height, weight]
    wshape = [out_channel, in_channel, filter_d, filter_h, filter_w]

    X = te.placeholder(xshape, name='X', dtype=data_dtype)
    W = te.placeholder(wshape, name='W', dtype=data_dtype)
    Y = cudnn.conv_forward(X,
                           W,
                           [pad_d, pad_h, pad_w],
                           [stride_d, stride_h, stride_w],
                           [dilation_d, dilation_h, dilation_w],
                           conv_mode=1,
                           tensor_format=tensor_format,
                           algo=-1,
                           conv_dtype=conv_dtype)
    yshape = [x.value for x in Y.shape]
    s = te.create_schedule(Y.op)

    def verify():
        ctx = tvm.gpu(0)
        f = tvm.build(s, [X, W, Y], "cuda", target_host="llvm", name="conv3d")
        x_np = np.random.uniform(-1, 1, xshape).astype(data_dtype)
        w_np = np.random.uniform(-1, 1, wshape).astype(data_dtype)
        y_np = np.zeros(yshape).astype(data_dtype)
        x = tvm.nd.array(x_np, ctx)
        w = tvm.nd.array(w_np, ctx)
        y = tvm.nd.array(y_np, ctx)
        if tensor_format == 0:
            c_np = topi.testing.conv3d_ncdhw_python(x_np, w_np, 1, 1)
        else:
            raise AssertionError("For now, conv3d tensor format only support: 0(NCHW)")

        f(x, w, y)
        tvm.testing.assert_allclose(y.asnumpy(), c_np, atol=3e-5, rtol=1e-4)

    verify()

def test_conv3d():
    verify_conv3d("float32", "float32", tensor_format=0)

<<<<<<< HEAD
def test_grouped_conv2d():
    in_channel = 32
    out_channel = 32

    group_count = in_channel

    filter_h = 3
    filter_w = 3
    pad_h = 1
    pad_w = 1
    stride_h = 1
    stride_w = 1
    dilation_h = 1
    dilation_w = 1

    xshape = [1, 32, 112, 112] # NCHW

    if not tvm.module.enabled("cuda"):
        print("skip because cuda is not enabled...")
        return
    if not tvm.get_global_func("tvm.contrib.cudnn.grouped_conv2d.output_shape", True):
        print("skip because cudnn is not enabled...")
        return
    wshape = cudnn.grouped_conv2d_w_shape(group_count,
                                          in_channel,
                                          out_channel,
                                          filter_h,
                                          filter_w)

    X = tvm.placeholder(xshape, name='X')
    W = tvm.placeholder(wshape, name='W')
    Y = cudnn.grouped_conv2d_forward(X,
                                     W,
                                     group_count,
                                     stride_h,
                                     stride_w,
                                     pad_h,
                                     pad_w,
                                     dilation_h,
                                     dilation_w,
                                     conv_mode=1,
                                     tensor_format=0,
                                     algo=1)
    yshape = [x.value for x in Y.shape]
    s =  tvm.create_schedule(Y.op)
    dtype = X.dtype

    def get_ref_data():
        x_np = np.random.uniform(size=xshape).astype(dtype)
        w_np = np.random.uniform(size=wshape).astype(dtype)
        y_np = topi.testing.depthwise_conv2d_python_nchw(x_np, w_np, stride=[stride_h, stride_w], padding="SAME")

        return x_np, w_np, y_np
    x_np, w_np, y_np = get_ref_data()
    
    def verify():
        ctx = tvm.gpu(0)
        x = tvm.nd.array(x_np, ctx)
        w = tvm.nd.array(w_np, ctx)
        y = tvm.nd.array(np.zeros(yshape, dtype=dtype), ctx)
        f = tvm.build(s, [X, W, Y], "cuda", target_host="llvm", name="grouped_conv2d")
        f(x, w, y)
        np.testing.assert_allclose(y.asnumpy(), y_np, rtol=1e-5)
    
    verify()

    
if __name__ == "__main__":
    test_conv2d()
    test_conv3d()
    test_grouped_conv2d()
=======

def verify_softmax(shape, axis, dtype="float32"):
    A = te.placeholder(shape, dtype=dtype, name='A')
    B = cudnn.softmax(A, axis)
    s = te.create_schedule([B.op])

    ctx = tvm.gpu(0)
    a_np = np.random.uniform(size=shape).astype(dtype)
    b_np = topi.testing.softmax_python(a_np)
    a = tvm.nd.array(a_np, ctx)
    b = tvm.nd.array(b_np, ctx)
    f = tvm.build(s, [A, B], "cuda", target_host="llvm", name="softmax")
    f(a, b)
    tvm.testing.assert_allclose(b.asnumpy(), b_np, rtol=1e-3)

def verify_softmax_4d(shape, dtype="float32"):
    A = te.placeholder(shape, dtype=dtype, name='A')
    B = cudnn.softmax(A, axis=1)
    s = te.create_schedule([B.op])

    ctx = tvm.gpu(0)
    n, c, h, w = shape
    a_np = np.random.uniform(size=shape).astype(dtype)
    b_np = topi.testing.softmax_python(a_np.transpose(0, 2, 3, 1).reshape(h*w, c))
    b_np = b_np.reshape(n, h, w, c).transpose(0, 3, 1, 2)
    a = tvm.nd.array(a_np, ctx)
    b = tvm.nd.array(b_np, ctx)
    f = tvm.build(s, [A, B], "cuda", target_host="llvm", name="softmax")
    f(a, b)
    tvm.testing.assert_allclose(b.asnumpy(), b_np, rtol=1e-3)

def test_softmax():
    if not tvm.runtime.enabled("cuda"):
        print("skip because cuda is not enabled...")
        return
    if not tvm.get_global_func("tvm.contrib.cudnn.conv.output_shape", True):
        print("skip because cudnn is not enabled...")
        return

    verify_softmax((32, 10), -1)
    verify_softmax((3, 4), -1)
    verify_softmax((1, 5), -1, "float64")
    verify_softmax_4d((1, 16, 256, 256))
    verify_softmax_4d((1, 16, 256, 256), "float64")

if __name__ == "__main__":
    test_conv2d()
    test_conv3d()
    test_softmax()
>>>>>>> ea063888
<|MERGE_RESOLUTION|>--- conflicted
+++ resolved
@@ -157,7 +157,6 @@
 def test_conv3d():
     verify_conv3d("float32", "float32", tensor_format=0)
 
-<<<<<<< HEAD
 def test_grouped_conv2d():
     in_channel = 32
     out_channel = 32
@@ -224,13 +223,6 @@
     
     verify()
 
-    
-if __name__ == "__main__":
-    test_conv2d()
-    test_conv3d()
-    test_grouped_conv2d()
-=======
-
 def verify_softmax(shape, axis, dtype="float32"):
     A = te.placeholder(shape, dtype=dtype, name='A')
     B = cudnn.softmax(A, axis)
@@ -278,5 +270,5 @@
 if __name__ == "__main__":
     test_conv2d()
     test_conv3d()
-    test_softmax()
->>>>>>> ea063888
+    test_grouped_conv2d()
+    test_softmax()