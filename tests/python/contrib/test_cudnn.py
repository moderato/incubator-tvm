--- conflicted
+++ resolved
@@ -161,14 +161,11 @@
     else:
         raise AssertionError("For now, conv3d tensor format only support: 0(NCHW)")
 
-<<<<<<< HEAD
-=======
     f(x, w, y)
     tvm.testing.assert_allclose(y.asnumpy(), c_np, atol=3e-5, rtol=1e-4)
 
 
 @tvm.testing.requires_gpu
->>>>>>> 4c4888bc
 def test_conv3d():
     verify_conv3d("float32", "float32", tensor_format=0)
 
